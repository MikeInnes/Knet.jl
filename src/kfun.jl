--- conflicted
+++ resolved
@@ -1,10 +1,6 @@
 "Module that contains the bindings of Knet functions."
 module Kfun
-<<<<<<< HEAD
-using Knet: @knet, Add, Arr, Axpb, Conv, Copy, Dot, Input, LRN, Mul, NCE, Par, Pool, Relu, Rnd, Sigm, Soft, Soft73, Tanh
-=======
-using Knet: @knet, Add, Arr, Axpb, Conv, Copy, Dot, Input, LRN, Mul, NCE, Par, Pool, Relu, Rnd, Sigm, Soft, Tanh, Transp
->>>>>>> b6903691
+using Knet: @knet, Add, Arr, Axpb, Conv, Copy, Dot, Input, LRN, Mul, NCE, Par, Pool, Relu, Rnd, Sigm, Soft, Soft73, Tanh, Transp
 
 # function to add a knet function definition used by the @knet macro
 kdef(x,y)=eval(Kfun,Expr(:(=),x,Expr(:quote,y)))
