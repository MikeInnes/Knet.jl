# Kernels for unary array operations

using Knet: unary_ops

function cuda1src(f, j=f, ex="$f(xi)"; BLK=256, THR=256)
    sprint() do s
        for (T,F) in [("float","$(f)_32"),("double","$(f)_64")]
            print(s,
"""
__global__ void _$F(int n, $T *x, $T *y) {
  int i = threadIdx.x + blockIdx.x * blockDim.x;
  while (i < n) {
    $T xi = x[i];
    y[i] = $ex;
    i += blockDim.x * gridDim.x;
  }
}
extern "C" {
  void $F(int n, $T *x, $T *y) {
    if (n>0) _$F<<<$BLK,$THR>>>(n,x,y);
  }    
}
""")
        end
    end
end

for a in unary_ops
    if !isa(a,Tuple); a=(a,); end
    print(cuda1src(a...))
end

# Kernels used by setindex! and getindex: fill, xfill, xcopy:

function cuda1fill(; BLK=256, THR=256)
    sprint() do s
        for (T,F) in [("float","32"),("double","64")]
            print(s,
"""
__global__ void _fill_$F(int n, $T x, $T *y) {
  int i = threadIdx.x + blockIdx.x * blockDim.x;
  while (i < n) {
    y[i] = x;
    i += blockDim.x * gridDim.x;
  }
}
extern "C" {
  void fill_$F(int n, $T x, $T *y) {
    if (n>0) _fill_$F<<<$BLK,$THR>>>(n,x,y);
  }    
}
""")
        end
    end
end

print(cuda1fill())

function cuda1xfill(; BLK=256, THR=256)
    sprint() do s
        for (T,F) in [("float","32"),("double","64")]
            print(s,
"""
__global__ void _xfill_$F(int nrows, int ncols, $T x, $T *y, int incy) {
  int row, col, yidx;
  int i = threadIdx.x + blockIdx.x * blockDim.x;
  while (1) {
    row = i % nrows;
    col = i / nrows;
    if (col >= ncols) break;
    yidx = row + col * incy;
    y[yidx] = x;
    i += blockDim.x * gridDim.x;
  }
}
extern "C" {
  void xfill_$F(int nrows, int ncols, $T x, $T *y, int incy) {
    if (nrows>0 && ncols>0) _xfill_$F<<<$BLK,$THR>>>(nrows, ncols, x, y, incy);
  }    
}
""")
        end
    end
end

print(cuda1xfill())

function cuda1xcopy(; BLK=256, THR=256)
"""
__global__ void _xcopy(int nrows, int ncols, const char *x, int incx, char *y, int incy) {
  int row, col, xidx, yidx;
  int i = threadIdx.x + blockIdx.x * blockDim.x;
  while (1) {
    row = i % nrows;
    col = i / nrows;
    if (col >= ncols) break;
    xidx = row + col * incx;
    yidx = row + col * incy;
    y[yidx] = x[xidx];
    i += blockDim.x * gridDim.x;
  }
}
extern "C" {
  void xcopy(int nrows, int ncols, const void *x, int incx, void *y, int incy) {
    if (nrows>0 && ncols>0) _xcopy<<<$BLK,$THR>>>(nrows,ncols,(char*)x,incx,(char*)y,incy);
  }    
}
"""
end

print(cuda1xcopy())

function permutedims2Dsrc(f,i1,i2; BLK=256,THR=256)
    sprint() do s
        for (T,F) in [("float","$(f)32"),("double","$(f)64")]
            print(s,
"""
__global__ void _$(F)($T* x, int dimx1, int dimx2, $T* y, int dimy1) {
  for (int v = threadIdx.x + blockIdx.x * blockDim.x; v < dimx1*dimx2; v += blockDim.x * gridDim.x) {

    //From 1D to 2D indices
    int i = v % dimx1;
    int j = (v-i) / dimx1;

    //Calculate destination
    int destIndex = $i1 + $i2*dimy1;
    y[destIndex] = x[v];
	}
}
extern "C" {
  void $(F)($T* x, int dimx1, int dimx2, $T* y, int dimy1) {
    _$(F)<<<$BLK,$THR>>>(x,dimx1,dimx2,y,dimy1);
  }    
}
""")
        end
    end
end

function permutedims3Dsrc(f,i1,i2,i3; BLK=256,THR=256)
    sprint() do s
        for (T,F) in [("float","$(f)32"),("double","$(f)64")]
            print(s,
"""
__global__ void _$(F)($T* x, int dimx1, int dimx2, int dimx3, $T* y, int dimy1, int dimy2) {
  for (int v = threadIdx.x + blockIdx.x * blockDim.x; v < dimx1*dimx2*dimx3; v += blockDim.x * gridDim.x) {

    //From 1D to 3D indices
    int i = v % dimx1;
    int j = ((v-i) / dimx1) % dimx2;
    int k = (v-i-j*dimx1) / (dimx1*dimx2);

    //Calculate destination
    int destIndex = $i1 + $i2*dimy1 + $i3*dimy1*dimy2;
    y[destIndex] = x[v];
	}
}
extern "C" {
  void $(F)($T* x, int dimx1, int dimx2, int dimx3, $T* y, int dimy1, int dimy2) {
    _$(F)<<<$BLK,$THR>>>(x,dimx1,dimx2,dimx3,y,dimy1,dimy2);
  }    
}
""")
        end
    end
end

<<<<<<< HEAD
for a in permutedims3D_ops
    if !isa(a,Tuple); a=(a,); end
    print(permutedims3Dsrc(a...))
end

function cuda1icat(; BLK=256, THR=256)
    sprint() do s
        for (T,F) in [("float","32"),("double","64")]
            print(s,
"""
__global__ void _icat_$F(int nrows, int ncols, $T **x, $T *y) {
  int row, col, yidx;
  int i = threadIdx.x + blockIdx.x * blockDim.x;
  while (1) {
    row = i % nrows;
    col = i / nrows;
    if (col >= ncols) break;
    yidx = row + col * nrows;
    y[yidx] = x[col][row];
    i += blockDim.x * gridDim.x;
  }
}
extern "C" {
  void icat_$F(int nrows, int ncols, $T **x, $T *y) {
    $T **xx;   
    if (nrows>0 && ncols>0) {
      size_t s = ncols * sizeof($T *);
      cudaMalloc(&xx, s);
      cudaMemcpy(xx, x, s, cudaMemcpyHostToDevice);
      _icat_$F<<<$BLK,$THR>>>(nrows, ncols, xx, y);
      cudaFree(xx);
    }
=======
function permutedims4Dsrc(f,i1,i2,i3,i4; BLK=256,THR=256)
    sprint() do s
        for (T,F) in [("float","$(f)32"),("double","$(f)64")]
            print(s,
"""
__global__ void _$(F)($T* x, int dimx1, int dimx2, int dimx3, int dimx4, $T* y, int dimy1, int dimy2, int dimy3) {
  for (int v = threadIdx.x + blockIdx.x * blockDim.x; v < dimx1*dimx2*dimx3*dimx4; v += blockDim.x * gridDim.x) {

    //From 1D to 4D indices
    int i = v % dimx1;
    int j = ((v-i) / dimx1) % dimx2;
    int k = ((v-i-j*dimx1) / (dimx1*dimx2)) % dimx3;
    int l = (v-i-j*dimx1-k*dimx1*dimx2) / (dimx1*dimx2*dimx3);

    //Calculate destination
    int destIndex = $i1 + $i2*dimy1 + $i3*dimy1*dimy2 + $i4*dimy1*dimy2*dimy3;
    y[destIndex] = x[v];
	}
}
extern "C" {
  void $(F)($T* x, int dimx1, int dimx2, int dimx3, int dimx4, $T* y, int dimy1, int dimy2, int dimy3) {
    _$(F)<<<$BLK,$THR>>>(x,dimx1,dimx2,dimx3,dimx4,y,dimy1,dimy2,dimy3);
>>>>>>> 17914766
  }    
}
""")
        end
    end
end

<<<<<<< HEAD
print(cuda1icat())

# This is for missing double atomicAdd()
print("""
static __inline__ __device__ float atomicAdd2(float *address, float val) {
  return atomicAdd(address, val);
}
#if defined(__CUDA_ARCH__) && __CUDA_ARCH__ >= 600
static __inline__ __device__ double atomicAdd2(double *address, double val) {
  return atomicAdd(address, val);
}
#else      
static __inline__ __device__ double atomicAdd2(double *address, double val) {
  unsigned long long int* address_as_ull = (unsigned long long int*)address;
  unsigned long long int old = *address_as_ull, assumed;
  if (val==0.0)
    return __longlong_as_double(old);
  do {
    assumed = old;
    old = atomicCAS(address_as_ull, assumed, __double_as_longlong(val +__longlong_as_double(assumed)));
  } while (assumed != old);
  return __longlong_as_double(old);
}
#endif
""")

function cuda1getcols(; BLK=256, THR=256)
    sprint() do s
        for (T,F) in [("float","32"),("double","64")]
            print(s,
"""
__global__ void _getcols_$F(int xrows, int xcols, int ncols, int *cols, $T *x, $T *y) {
  int row, col, xidx;
  int yidx = threadIdx.x + blockIdx.x * blockDim.x;
  while (1) {
    row = yidx % xrows;
    col = yidx / xrows;
    if (col >= ncols) break;
    xidx = row + (cols[col]-1) * xrows;              
    y[yidx] = x[xidx];
    yidx += blockDim.x * gridDim.x;
  }
}
__global__ void _setcols_$F(int xrows, int xcols, int ncols, int *cols, $T *x, $T *y) {
  int row, col, xidx;
  int yidx = threadIdx.x + blockIdx.x * blockDim.x;
  while (1) {
    row = yidx % xrows;
    col = yidx / xrows;
    if (col >= ncols) break;
    xidx = row + (cols[col]-1) * xrows;              
    x[xidx] = y[yidx];
    yidx += blockDim.x * gridDim.x;
  }
}
__global__ void _addcols_$F(int xrows, int xcols, int ncols, int *cols, $T *x, $T *y) {
  int row, col, xidx;
  int yidx = threadIdx.x + blockIdx.x * blockDim.x;
  while (1) {
    row = yidx % xrows;
    col = yidx / xrows;
    if (col >= ncols) break;
    xidx = row + (cols[col]-1) * xrows;              
    atomicAdd2(&x[xidx], y[yidx]);
    yidx += blockDim.x * gridDim.x;
  }
}
__global__ void _setcol1_$F(int xrows, int xcols, int ncols, int *cols, $T *x, $T y) {
  int row, col, xidx;
  int yidx = threadIdx.x + blockIdx.x * blockDim.x;
  while (1) {
    row = yidx % xrows;
    col = yidx / xrows;
    if (col >= ncols) break;
    xidx = row + (cols[col]-1) * xrows;              
    x[xidx] = y;
    yidx += blockDim.x * gridDim.x;
  }
}
__global__ void _getrows_$F(int xrows, int xcols, int nrows, int *rows, $T *x, $T *y) {
  int row, col, xidx;
  int yidx = threadIdx.x + blockIdx.x * blockDim.x;
  while (1) {
    row = yidx % nrows;
    col = yidx / nrows;
    if (col >= xcols) break;
    xidx = rows[row] - 1 + col * xrows;              
    y[yidx] = x[xidx];
    yidx += blockDim.x * gridDim.x;
  }
}
__global__ void _setrows_$F(int xrows, int xcols, int nrows, int *rows, $T *x, $T *y) {
  int row, col, xidx;
  int yidx = threadIdx.x + blockIdx.x * blockDim.x;
  while (1) {
    row = yidx % nrows;
    col = yidx / nrows;
    if (col >= xcols) break;
    xidx = rows[row] - 1 + col * xrows;              
    x[xidx] = y[yidx];
    yidx += blockDim.x * gridDim.x;
  }
}
__global__ void _addrows_$F(int xrows, int xcols, int nrows, int *rows, $T *x, $T *y) {
  int row, col, xidx;
  int yidx = threadIdx.x + blockIdx.x * blockDim.x;
  while (1) {
    row = yidx % nrows;
    col = yidx / nrows;
    if (col >= xcols) break;
    xidx = rows[row] - 1 + col * xrows;              
    atomicAdd2(&x[xidx], y[yidx]);
    yidx += blockDim.x * gridDim.x;
  }
}
__global__ void _setrow1_$F(int xrows, int xcols, int nrows, int *rows, $T *x, $T y) {
  int row, col, xidx;
  int yidx = threadIdx.x + blockIdx.x * blockDim.x;
  while (1) {
    row = yidx % nrows;
    col = yidx / nrows;
    if (col >= xcols) break;
    xidx = rows[row] - 1 + col * xrows;              
    x[xidx] = y;
    yidx += blockDim.x * gridDim.x;
  }
}
__global__ void _getents_$F(int n, int *ents, $T *x, $T *y) {
  int i = threadIdx.x + blockIdx.x * blockDim.x;
  while (i < n) {
    y[i] = x[ents[i]-1];
    i += blockDim.x * gridDim.x;
  }
}
__global__ void _setents_$F(int n, int *ents, $T *x, $T *y) {
  int i = threadIdx.x + blockIdx.x * blockDim.x;
  while (i < n) {
    x[ents[i]-1] = y[i];
    i += blockDim.x * gridDim.x;
  }
}
__global__ void _addents_$F(int n, int *ents, $T *x, $T *y) {
  int i = threadIdx.x + blockIdx.x * blockDim.x;
  while (i < n) {
    atomicAdd2(&x[ents[i]-1], y[i]);
    i += blockDim.x * gridDim.x;
  }
}
__global__ void _setent1_$F(int n, int *ents, $T *x, $T y) {
  int i = threadIdx.x + blockIdx.x * blockDim.x;
  while (i < n) {
    x[ents[i]-1] = y;
    i += blockDim.x * gridDim.x;
  }
}
extern "C" {
void getcols_$F(int xrows, int xcols, int ncols, int *cols, $T *x, $T *y)
{ if (ncols>0 && xrows>0 && xcols>0) _getcols_$F<<<$BLK,$THR>>>(xrows,xcols,ncols,cols,x,y); }
void setcols_$F(int xrows, int xcols, int ncols, int *cols, $T *x, $T *y)
{ if (ncols>0 && xrows>0 && xcols>0) _setcols_$F<<<$BLK,$THR>>>(xrows,xcols,ncols,cols,x,y); }
void addcols_$F(int xrows, int xcols, int ncols, int *cols, $T *x, $T *y)
{ if (ncols>0 && xrows>0 && xcols>0) _addcols_$F<<<$BLK,$THR>>>(xrows,xcols,ncols,cols,x,y); }
void setcol1_$F(int xrows, int xcols, int ncols, int *cols, $T *x, $T  y)
{ if (ncols>0 && xrows>0 && xcols>0) _setcol1_$F<<<$BLK,$THR>>>(xrows,xcols,ncols,cols,x,y); }
void getrows_$F(int xrows, int xcols, int nrows, int *rows, $T *x, $T *y)
{ if (nrows>0 && xrows>0 && xcols>0) _getrows_$F<<<$BLK,$THR>>>(xrows,xcols,nrows,rows,x,y); }
void setrows_$F(int xrows, int xcols, int nrows, int *rows, $T *x, $T *y)
{ if (nrows>0 && xrows>0 && xcols>0) _setrows_$F<<<$BLK,$THR>>>(xrows,xcols,nrows,rows,x,y); }
void addrows_$F(int xrows, int xcols, int nrows, int *rows, $T *x, $T *y)
{ if (nrows>0 && xrows>0 && xcols>0) _addrows_$F<<<$BLK,$THR>>>(xrows,xcols,nrows,rows,x,y); }
void setrow1_$F(int xrows, int xcols, int nrows, int *rows, $T *x, $T  y)
{ if (nrows>0 && xrows>0 && xcols>0) _setrow1_$F<<<$BLK,$THR>>>(xrows,xcols,nrows,rows,x,y); }
void getents_$F(int n, int *ents, $T *x, $T *y)
{ if (n>0) _getents_$F<<<$BLK,$THR>>>(n,ents,x,y); }
void setents_$F(int n, int *ents, $T *x, $T *y)
{ if (n>0) _setents_$F<<<$BLK,$THR>>>(n,ents,x,y); }
void addents_$F(int n, int *ents, $T *x, $T *y)
{ if (n>0) _addents_$F<<<$BLK,$THR>>>(n,ents,x,y); }
void setent1_$F(int n, int *ents, $T *x, $T  y)
{ if (n>0) _setent1_$F<<<$BLK,$THR>>>(n,ents,x,y); }
}
""")
        end
    end
end

print(cuda1getcols())


# Dropout

function cuda1dropout(; BLK=256, THR=256)
    sprint() do s
        for (T,F) in [("float","32"),("double","64")]
            print(s,
"""
__global__ void _dropout_$F(int n, $T p, $T q, $T *x, $T *y) {
  int i = threadIdx.x + blockIdx.x * blockDim.x;
  while (i < n) {
    if (y[i] > p) {                  
      y[i] = x[i] * q;
    } else {
      y[i] = 0;
    }
    i += blockDim.x * gridDim.x;
  }
}
__global__ void _dropback_$F(int n, $T q, $T *y, $T *dy, $T *dx) {
  int i = threadIdx.x + blockIdx.x * blockDim.x;
  while (i < n) {
    if (y[i] == 0) {
        dx[i] = 0;
    } else {
        dx[i] = dy[i] * q;
    }
    i += blockDim.x * gridDim.x;
  }
}
extern "C" {
  void dropout_$F(int n, $T p, $T *x, $T *y) {
    if (n>0) _dropout_$F<<<$BLK,$THR>>>(n,p,1.0/(1.0-p),x,y);
  }    
  void dropback_$F(int n, $T p, $T *x, $T *y, $T *dy, $T *dx) {
    if (n>0) _dropback_$F<<<$BLK,$THR>>>(n,1.0/(1.0-p),y,dy,dx);
=======
function permutedims5Dsrc(f,i1,i2,i3,i4,i5; BLK=256,THR=256)
    sprint() do s
        for (T,F) in [("float","$(f)32"),("double","$(f)64")]
            print(s,
"""
__global__ void _$(F)($T* x, int dimx1, int dimx2, int dimx3, int dimx4, int dimx5, $T* y, int dimy1, int dimy2, int dimy3, int dimy4) {
  for (int v = threadIdx.x + blockIdx.x * blockDim.x; v < dimx1*dimx2*dimx3*dimx4*dimx5; v += blockDim.x * gridDim.x) {

    //From 1D to 5D indices
    int i = v % dimx1;
    int j = ((v-i) / dimx1) % dimx2;
    int k = ((v-i-j*dimx1) / (dimx1*dimx2)) % dimx3;
    int l = ((v-i-j*dimx1-k*dimx1*dimx2) / (dimx1*dimx2*dimx3)) % dimx4;
    int m = (v-i-j*dimx1-k*dimx1*dimx2-l*dimx1*dimx2*dimx3) / (dimx1*dimx2*dimx3*dimx4);

    //Calculate destination
    int destIndex = $i1 + $i2*dimy1 + $i3*dimy1*dimy2 + $i4*dimy1*dimy2*dimy3 + $i5*dimy1*dimy2*dimy3*dimy4;
    y[destIndex] = x[v];
	}
}
extern "C" {
  void $(F)($T* x, int dimx1, int dimx2, int dimx3, int dimx4, int dimx5, $T* y, int dimy1, int dimy2, int dimy3, int dimy4) {
    _$(F)<<<$BLK,$THR>>>(x,dimx1,dimx2,dimx3,dimx4,dimx5,y,dimy1,dimy2,dimy3,dimy4);
>>>>>>> 17914766
  }    
}
""")
        end
    end
end

<<<<<<< HEAD
print(cuda1dropout())
=======
function cuda1permutedims()
  cudaPerms = [permutedims2Dsrc,permutedims3Dsrc,permutedims4Dsrc,permutedims5Dsrc]
  for i=2:5
      dims = collect(permutations([1:i...],i))
      indnames = collect(permutations(["i","j","k","l","m"][1:i],i))
      for j=1:length(dims)
          fname = string("permutedims_",i,"D",replace(replace(replace(string(dims[j][:]),"[","_"),"]","_"),",","_"))
          print(cudaPerms[i-1](fname,indnames[j]...))
      end
  end
end

cuda1permutedims()
>>>>>>> 17914766
<|MERGE_RESOLUTION|>--- conflicted
+++ resolved
@@ -109,6 +109,9 @@
 end
 
 print(cuda1xcopy())
+
+
+### Kernels for permutedims by Ekrem Emre Yurdakul 2017-02-27
 
 function permutedims2Dsrc(f,i1,i2; BLK=256,THR=256)
     sprint() do s
@@ -165,11 +168,81 @@
     end
 end
 
-<<<<<<< HEAD
-for a in permutedims3D_ops
-    if !isa(a,Tuple); a=(a,); end
-    print(permutedims3Dsrc(a...))
-end
+function permutedims4Dsrc(f,i1,i2,i3,i4; BLK=256,THR=256)
+    sprint() do s
+        for (T,F) in [("float","$(f)32"),("double","$(f)64")]
+            print(s,
+"""
+__global__ void _$(F)($T* x, int dimx1, int dimx2, int dimx3, int dimx4, $T* y, int dimy1, int dimy2, int dimy3) {
+  for (int v = threadIdx.x + blockIdx.x * blockDim.x; v < dimx1*dimx2*dimx3*dimx4; v += blockDim.x * gridDim.x) {
+
+    //From 1D to 4D indices
+    int i = v % dimx1;
+    int j = ((v-i) / dimx1) % dimx2;
+    int k = ((v-i-j*dimx1) / (dimx1*dimx2)) % dimx3;
+    int l = (v-i-j*dimx1-k*dimx1*dimx2) / (dimx1*dimx2*dimx3);
+
+    //Calculate destination
+    int destIndex = $i1 + $i2*dimy1 + $i3*dimy1*dimy2 + $i4*dimy1*dimy2*dimy3;
+    y[destIndex] = x[v];
+	}
+}
+extern "C" {
+  void $(F)($T* x, int dimx1, int dimx2, int dimx3, int dimx4, $T* y, int dimy1, int dimy2, int dimy3) {
+    _$(F)<<<$BLK,$THR>>>(x,dimx1,dimx2,dimx3,dimx4,y,dimy1,dimy2,dimy3);
+  }    
+}
+""")
+        end
+    end
+end
+
+function permutedims5Dsrc(f,i1,i2,i3,i4,i5; BLK=256,THR=256)
+    sprint() do s
+        for (T,F) in [("float","$(f)32"),("double","$(f)64")]
+            print(s,
+"""
+__global__ void _$(F)($T* x, int dimx1, int dimx2, int dimx3, int dimx4, int dimx5, $T* y, int dimy1, int dimy2, int dimy3, int dimy4) {
+  for (int v = threadIdx.x + blockIdx.x * blockDim.x; v < dimx1*dimx2*dimx3*dimx4*dimx5; v += blockDim.x * gridDim.x) {
+
+    //From 1D to 5D indices
+    int i = v % dimx1;
+    int j = ((v-i) / dimx1) % dimx2;
+    int k = ((v-i-j*dimx1) / (dimx1*dimx2)) % dimx3;
+    int l = ((v-i-j*dimx1-k*dimx1*dimx2) / (dimx1*dimx2*dimx3)) % dimx4;
+    int m = (v-i-j*dimx1-k*dimx1*dimx2-l*dimx1*dimx2*dimx3) / (dimx1*dimx2*dimx3*dimx4);
+
+    //Calculate destination
+    int destIndex = $i1 + $i2*dimy1 + $i3*dimy1*dimy2 + $i4*dimy1*dimy2*dimy3 + $i5*dimy1*dimy2*dimy3*dimy4;
+    y[destIndex] = x[v];
+	}
+}
+extern "C" {
+  void $(F)($T* x, int dimx1, int dimx2, int dimx3, int dimx4, int dimx5, $T* y, int dimy1, int dimy2, int dimy3, int dimy4) {
+    _$(F)<<<$BLK,$THR>>>(x,dimx1,dimx2,dimx3,dimx4,dimx5,y,dimy1,dimy2,dimy3,dimy4);
+  }    
+}
+""")
+        end
+    end
+end
+
+using Combinatorics
+
+function cuda1permutedims()
+  cudaPerms = [permutedims2Dsrc,permutedims3Dsrc,permutedims4Dsrc,permutedims5Dsrc]
+  for i=2:5
+      dims = collect(permutations([1:i...],i))
+      indnames = collect(permutations(["i","j","k","l","m"][1:i],i))
+      for j=1:length(dims)
+          fname = string("permutedims_",i,"D",replace(replace(replace(string(dims[j][:]),"[","_"),"]","_"),",","_"))
+          print(cudaPerms[i-1](fname,indnames[j]...))
+      end
+  end
+end
+
+cuda1permutedims()
+
 
 function cuda1icat(; BLK=256, THR=256)
     sprint() do s
@@ -198,38 +271,13 @@
       _icat_$F<<<$BLK,$THR>>>(nrows, ncols, xx, y);
       cudaFree(xx);
     }
-=======
-function permutedims4Dsrc(f,i1,i2,i3,i4; BLK=256,THR=256)
-    sprint() do s
-        for (T,F) in [("float","$(f)32"),("double","$(f)64")]
-            print(s,
-"""
-__global__ void _$(F)($T* x, int dimx1, int dimx2, int dimx3, int dimx4, $T* y, int dimy1, int dimy2, int dimy3) {
-  for (int v = threadIdx.x + blockIdx.x * blockDim.x; v < dimx1*dimx2*dimx3*dimx4; v += blockDim.x * gridDim.x) {
-
-    //From 1D to 4D indices
-    int i = v % dimx1;
-    int j = ((v-i) / dimx1) % dimx2;
-    int k = ((v-i-j*dimx1) / (dimx1*dimx2)) % dimx3;
-    int l = (v-i-j*dimx1-k*dimx1*dimx2) / (dimx1*dimx2*dimx3);
-
-    //Calculate destination
-    int destIndex = $i1 + $i2*dimy1 + $i3*dimy1*dimy2 + $i4*dimy1*dimy2*dimy3;
-    y[destIndex] = x[v];
-	}
-}
-extern "C" {
-  void $(F)($T* x, int dimx1, int dimx2, int dimx3, int dimx4, $T* y, int dimy1, int dimy2, int dimy3) {
-    _$(F)<<<$BLK,$THR>>>(x,dimx1,dimx2,dimx3,dimx4,y,dimy1,dimy2,dimy3);
->>>>>>> 17914766
-  }    
-}
-""")
-        end
-    end
-end
-
-<<<<<<< HEAD
+  }    
+}
+""")
+        end
+    end
+end
+
 print(cuda1icat())
 
 # This is for missing double atomicAdd()
@@ -454,52 +502,12 @@
   }    
   void dropback_$F(int n, $T p, $T *x, $T *y, $T *dy, $T *dx) {
     if (n>0) _dropback_$F<<<$BLK,$THR>>>(n,1.0/(1.0-p),y,dy,dx);
-=======
-function permutedims5Dsrc(f,i1,i2,i3,i4,i5; BLK=256,THR=256)
-    sprint() do s
-        for (T,F) in [("float","$(f)32"),("double","$(f)64")]
-            print(s,
-"""
-__global__ void _$(F)($T* x, int dimx1, int dimx2, int dimx3, int dimx4, int dimx5, $T* y, int dimy1, int dimy2, int dimy3, int dimy4) {
-  for (int v = threadIdx.x + blockIdx.x * blockDim.x; v < dimx1*dimx2*dimx3*dimx4*dimx5; v += blockDim.x * gridDim.x) {
-
-    //From 1D to 5D indices
-    int i = v % dimx1;
-    int j = ((v-i) / dimx1) % dimx2;
-    int k = ((v-i-j*dimx1) / (dimx1*dimx2)) % dimx3;
-    int l = ((v-i-j*dimx1-k*dimx1*dimx2) / (dimx1*dimx2*dimx3)) % dimx4;
-    int m = (v-i-j*dimx1-k*dimx1*dimx2-l*dimx1*dimx2*dimx3) / (dimx1*dimx2*dimx3*dimx4);
-
-    //Calculate destination
-    int destIndex = $i1 + $i2*dimy1 + $i3*dimy1*dimy2 + $i4*dimy1*dimy2*dimy3 + $i5*dimy1*dimy2*dimy3*dimy4;
-    y[destIndex] = x[v];
-	}
-}
-extern "C" {
-  void $(F)($T* x, int dimx1, int dimx2, int dimx3, int dimx4, int dimx5, $T* y, int dimy1, int dimy2, int dimy3, int dimy4) {
-    _$(F)<<<$BLK,$THR>>>(x,dimx1,dimx2,dimx3,dimx4,dimx5,y,dimy1,dimy2,dimy3,dimy4);
->>>>>>> 17914766
-  }    
-}
-""")
-        end
-    end
-end
-
-<<<<<<< HEAD
+  }    
+}
+""")
+        end
+    end
+end
+
 print(cuda1dropout())
-=======
-function cuda1permutedims()
-  cudaPerms = [permutedims2Dsrc,permutedims3Dsrc,permutedims4Dsrc,permutedims5Dsrc]
-  for i=2:5
-      dims = collect(permutations([1:i...],i))
-      indnames = collect(permutations(["i","j","k","l","m"][1:i],i))
-      for j=1:length(dims)
-          fname = string("permutedims_",i,"D",replace(replace(replace(string(dims[j][:]),"[","_"),"]","_"),",","_"))
-          print(cudaPerms[i-1](fname,indnames[j]...))
-      end
-  end
-end
-
-cuda1permutedims()
->>>>>>> 17914766
+
