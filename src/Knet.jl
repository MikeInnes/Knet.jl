module Knet
using Libdl
# using LinearAlgebra, Statistics, SpecialFunctions, Libdl

# To see debug output, set DBGFLAGS to non-zero. Each bit of DBGFLAGS
# can be used to show a subset of dbg messages indicated by the `bit`
# argument to the `dbg` macro.
const DBGFLAGS = 0
macro dbg(bit,x); if (1<<bit) & DBGFLAGS != 0; esc(:(println(_dbg($x)))); end; end;

# To perform profiling, set PROFILING to true. (moved this to gpu.jl)
# const PROFILING = false
# macro gs(); if PROFILING; esc(:(ccall(("cudaDeviceSynchronize","libcudart"),UInt32,()))); end; end

const libknet8 = Libdl.find_library(["libknet8"], [joinpath(dirname(@__DIR__),"deps")])

using AutoGrad
using AutoGrad: forw, back, Rec, Tape
export grad, gradloss, getval
if isdefined(AutoGrad,:Param); @eval begin
    using AutoGrad: Value
<<<<<<< HEAD
    export Param, @diff, gradient, value
=======
    export Param, differentiate, gradient, @diff
>>>>>>> 348a2fe1
end; else; @eval begin    
    const value = getval
    const Value = Rec
    const Param = Rec
end; end

include("gpu.jl");              export gpu
include("uva.jl")
include("kptr.jl");             export knetgc # KnetPtr
include("karray.jl");           export KnetArray
include("ops.jl");
include("unary.jl");            export relu, sigm, invx
include("broadcast.jl");        # elementwise broadcasting operations
include("reduction.jl");        # sum, max, mean, etc.
include("linalg.jl");           export mat # matmul, axpy!, transpose, (i)permutedims
include("conv.jl");             export conv4, pool, deconv4, unpool
include("batchnorm.jl");        export batchnorm, bnmoments, bnparams
include("rnn.jl");              export rnnforw, rnninit, rnnparam, rnnparams
include("data.jl");             export Data, minibatch
include("model.jl");		export Model, param
include("loss.jl");             export logp, logsumexp, nll, accuracy, zeroone
include("dropout.jl");          export dropout
include("update.jl"); 		export SGD, Sgd, Momentum, Nesterov, Adam, Adagrad, Adadelta, Rmsprop, update!, optimizers #, train!, ncount
include("distributions.jl"); 	export gaussian, xavier, bilinear
include("random.jl");           export setseed
include("hyperopt.jl");         export hyperband, goldensection
include("jld.jl");              export RnnJLD,KnetJLD

"""
    Knet.dir(path...)

Construct a path relative to Knet root.

# Example
```julia
julia> Knet.dir("examples","mnist.jl")
"/home/dyuret/.julia/v0.5/Knet/examples/mnist.jl"
```
"""
dir(path...) = joinpath(dirname(@__DIR__),path...)


# See if we have a gpu at initialization:
function __init__()
    try
        r = gpu(true)
        # info(r >= 0 ? "Knet using GPU $r" : "No GPU found, Knet using the CPU")
    catch e
        gpu(false)
        # warn("Knet using the CPU: $e")
    end
end

# @use X,Y,Z calls using on packages installing them if necessary. (WIP)
# 1. still need "using Knet"
# 2. Pkg.insalled gives false for stdlib packages.
# macro use(ps)
#     if isa(ps, Symbol); ps = Expr(:tuple,ps); end
#     a = map(ps.args) do p
#         s=string(p) 
#         esc(:(haskey(Pkg.installed(),$s)||Pkg.add($s); using $p))
#     end
#     Expr(:block,:(using Pkg),a...)
# end
# export @use

end # module<|MERGE_RESOLUTION|>--- conflicted
+++ resolved
@@ -19,11 +19,7 @@
 export grad, gradloss, getval
 if isdefined(AutoGrad,:Param); @eval begin
     using AutoGrad: Value
-<<<<<<< HEAD
-    export Param, @diff, gradient, value
-=======
-    export Param, differentiate, gradient, @diff
->>>>>>> 348a2fe1
+    export @diff, differentiate, gradient, value, Param
 end; else; @eval begin    
     const value = getval
     const Value = Rec
