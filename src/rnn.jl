--- conflicted
+++ resolved
@@ -1,905 +1,4052 @@
-# TODO: 
-# finish cpu implementation.
-# make RNN objects callable?
-
-### Size chart (Julia sizes for CUDNN calls)
-# Note: For Julia calls, x and y do not need the initial 1 dimension and B,T are optional.
-#
-# x: (1,X,B,T) where X = inputSize, B = miniBatch, T = seqLength
-# xDesc: Array of T (1,X,B) descriptors
-# y: (1,Y,B,T) where Y = hiddenSize * (bidirectional ? 2 : 1)
-# yDesc: Array of T (1,Y,B) descriptors
-# w: (1,1,W) where W = cudnnGetRNNParamsSize()
-# hx,cx,hy,cy: (H,B,L) where H = hidden size, L = numLayers * (bidirectional ? 2 : 1)
-#
-# Note: cudnn docs say min tensor dims 4 but RNN_example.cu uses 3D tensors
-
-"Dropout descriptor"
-type DD; ptr::Cptr; states::KnetArray{UInt8,1}; end
-
-Base.unsafe_convert(::Type{Cptr}, dd::DD)=dd.ptr
-
-function DD(; handle=cudnnhandle(), dropout=0.0, seed=0, o...)
-    if seed==0; seed=floor(Culonglong,time()); end
-    d = Cptr[0]; s = Csize_t[0] # TODO: Can multiple RNNs share dropout descriptors? Can dropout probability be changed?
-    @cuda(cudnn,cudnnCreateDropoutDescriptor,(Ptr{Cptr},),d)
-    @cuda(cudnn,cudnnDropoutGetStatesSize,(Cptr,Ptr{Csize_t}),handle,s)
-    states = KnetArray{UInt8}(s[1]) # TODO: Can this be shared? 638976 bytes.
-    @cuda(cudnn,cudnnSetDropoutDescriptor,(Cptr,Cptr,Cfloat,Cptr,Csize_t,Culonglong),
-          d[1],handle,dropout,states,bytes(states),seed)
-    dd = DD(d[1],states)
-    finalizer(dd, x->@cuda(cudnn,cudnnDestroyDropoutDescriptor,(Cptr,),x.ptr))
-    return dd
-end
-
-
-"RNN descriptor"
-type RD; ptr::Cptr; end
-
-Base.unsafe_convert(::Type{Cptr}, rd::RD)=rd.ptr
-
-function RD()
-    d = Cptr[0]
-    @cuda(cudnn,cudnnCreateRNNDescriptor,(Ptr{Cptr},),d)
-    rd = RD(d[1])
-    finalizer(rd, x->@cuda(cudnn,cudnnDestroyRNNDescriptor,(Cptr,),x.ptr))
-    return rd
-end
-
-
-"RNN config"
-type RNN
-    inputSize::Cint
-    hiddenSize::Cint
-    numLayers::Cint
-    dropout::Float64
-<<<<<<< HEAD
-    inputMode::Cint
-    direction::Cint
-    mode::Cint
-    algo::Cint
-    dataType::DataType
-    rnnDesc::Union{RD, Void}
-    dropoutDesc::Union{DD, Void}
-=======
-    inputMode::Cint    # CUDNN_LINEAR_INPUT = 0, CUDNN_SKIP_INPUT = 1    
-    direction::Cint    # CUDNN_UNIDIRECTIONAL = 0, CUDNN_BIDIRECTIONAL = 1
-    mode::Cint         # CUDNN_RNN_RELU = 0, CUDNN_RNN_TANH = 1, CUDNN_LSTM = 2, CUDNN_GRU = 3
-    algo::Cint         # CUDNN_RNN_ALGO_STANDARD = 0, CUDNN_RNN_ALGO_PERSIST_STATIC = 1, CUDNN_RNN_ALGO_PERSIST_DYNAMIC = 2
-    dataType::DataType # CUDNN_DATA_FLOAT  = 0, CUDNN_DATA_DOUBLE = 1, CUDNN_DATA_HALF   = 2
-    rnnDesc::Union{RD,Void}
-    dropoutDesc::Union{DD,Void}
->>>>>>> 56d3fbc2
-    dx
-    dhx
-    dcx
-end
-
-rnnids(r) = (r.mode == 2 ? 8 : r.mode == 3 ? 6 : 2)
-
-function cudnnGetRNNParamsSize(r::RNN; handle=cudnnhandle())
-    if r.rnnDesc != nothing
-        res = Csize_t[0]
-        xDesc = TD(r.dataType, 1, r.inputSize, 1)    # xDesc: (1,X,B) where X = inputSize, B is ignored, so assume 1
-        @cuda(cudnn, cudnnGetRNNParamsSize,
-              # handle, rnndesc, xdesc, result, dataType
-              (Cptr,  Cptr, Cptr, Ptr{Csize_t}, UInt32),
-              handle, r.rnnDesc, xDesc, res, DT(r.dataType))
-        div(res[1], sizeof(r.dataType))
-    else # on CPU, so we guess the size
-        X,H,L,I = r.inputSize, r.hiddenSize, r.numLayers, rnnids(r)
-        biases = L*I
-        inputMatrices = (r.inputMode == 1 ? 0 : r.direction == 1 ? I : div(I,2))
-        hiddenMatrices = (r.direction == 1 ? (L-1)*I : (L-1)*I + div(I,2))
-        biases * H + inputMatrices * X * H + hiddenMatrices * H * H
-    end
-end
-
-"Keeps an array of 3D tensor descriptors"
-type TDs; pvec::Vector{Cptr}; xDesc::Vector{TD}; end     # Keep xDesc in TDs so it does not get gc'ed
-
-Base.unsafe_convert(::Type{Ptr{Cptr}}, tds::TDs)=pointer(tds.pvec)
-Base.length(tds::TDs)=length(tds.pvec)
-
-function TDs{A}(x::KnetArray{A},::Void) # Treat x: (X,B?,T?) as a 4D array: (1,X,B,T)
-    xDesc = TD(A,1,size(x,1),size(x,2)) # we can use a single xDesc
-    pvec = Vector{Cptr}(size(x,3))
-    pvec[:] = xDesc.ptr
-    return TDs(pvec, [xDesc])
-end
-
-function TDs{A}(x::KnetArray{A},batchSizes) # x: (X,B*), batchSizes gives us Bt sizes
-    @assert sum(batchSizes) == div(length(x),size(x,1))
-    X = size(x,1)
-    xs = [ TD(A,1,X,B) for B in batchSizes ]
-    ps = [ xd.ptr for xd in xs ]
-    return TDs(ps,xs)
-end
-
-function TD3(a::KnetArray) # Treat a as a 3D array, pad from right
-    n = ndims(a)
-    if n==3; TD(a)
-    elseif n==2; TD(reshape(a, size(a,1), size(a,2), 1))
-    elseif n==1; TD(reshape(a, size(a,1), 1, 1))
-    else; throw(DimensionMismatch())
-    end
-end
-
-function FD3(a::KnetArray) # Treat a as a 3D array, pad from left
-    n = ndims(a)
-    if n==3; FD(a)
-    elseif n==2; FD(reshape(a, 1, size(a,1), size(a,2)))
-    elseif n==1; FD(reshape(a, 1, 1, size(a,1)))
-    else; throw(DimensionMismatch())
-    end
-end
-
-function cudnnGetRNNWorkspaceSize(rd::RD, tds::TDs; handle=cudnnhandle())
-    res = Csize_t[1]
-    @cuda(cudnn, cudnnGetRNNWorkspaceSize,
-          # handle, rnndesc, seqLength, xdesc, res        ,
-          (Cptr,  Cptr, Cint, Ptr{Cptr}, Ptr{Csize_t}),
-          handle, rd, length(tds), tds, res)
-    return Int(res[1])
-end
-
-function cudnnGetRNNTrainingReserveSize(rd::RD, tds::TDs; handle=cudnnhandle())
-    res = Csize_t[1]
-    @cuda(cudnn, cudnnGetRNNTrainingReserveSize,
-          # handle, rnndesc, seqLength, xdesc, res        ,
-          (Cptr,  Cptr, Cint, Ptr{Cptr}, Ptr{Csize_t}),
-          handle, rd, length(tds), tds, res)
-    return Int(res[1])
-end
-
-# Return eltype,size
-function cudnnGetFilterNdDescriptor(wDesc::FD; nbDimsRequested = 8)
-    dataType = Cint[0]
-    format = Cint[0]
-    nbDims = Cint[0]
-    filterDimA = Vector{Cint}(nbDimsRequested)
-    @cuda(cudnn, cudnnGetFilterNdDescriptor,
-          (Cptr, Cint, Ptr{UInt32}, Ptr{UInt32}, Ptr{Cint}, Ptr{Cint}),
-          wDesc, nbDimsRequested, dataType, format, nbDims, filterDimA)
-    if nbDims[1] > nbDimsRequested
-        cudnnGetFilterNdDescriptor(wDesc::FD; nbDimsRequested = nbDims[1])
-    else
-        (Float32,Float64,Float16)[1+dataType[1]],
-        (filterDimA[nbDims[1]:-1:1]...)
-    end
-end
-
-"""
-
-    rnnparam{T}(r::RNN, w::KnetArray{T}, layer, id, param)
-
-Return a single weight matrix or bias vector as a slice of w.
-
-Valid `layer` values:
-* For unidirectional RNNs 1:numLayers
-* For bidirectional RNNs 1:2*numLayers, forw and back layers alternate.
-
-Valid `id` values:
-* For RELU and TANH RNNs, input = 1, hidden = 2.
-* For GRU reset = 1,4; update = 2,5; newmem = 3,6; 1:3 for input, 4:6 for hidden
-* For LSTM inputgate = 1,5; forget = 2,6; newmem = 3,7; output = 4,8; 1:4 for input, 5:8 for hidden
-
-Valid `param` values:
-* Return the weight matrix (transposed!) if `param==1`.
-* Return the bias vector if `param==2`.
-
-The effect of skipInput: Let I=1 for RELU/TANH, 1:3 for GRU, 1:4 for LSTM
-* For skipInput=false (default), rnnparam(r,w,1,I,1) is a (inputSize,hiddenSize) matrix.
-* For skipInput=true, rnnparam(r,w,1,I,1) is `nothing`.
-* For bidirectional, the same applies to rnnparam(r,w,2,I,1): the first back layer.
-
-"""
-<<<<<<< HEAD
-function rnnparam(r::RNN, w, layer::Integer, id::Integer, par::Integer; handle=cudnnhandle(), o...)
-=======
-function rnnparam(r::RNN, w, layer::Integer, id::Integer, par::Integer; handle=cudnnhandle())
-    # w could be a Rec, KnetArray, or Array so typing w::KnetArray{T} is not an option
->>>>>>> 56d3fbc2
-    ((1 <= par <= 2) &&
-     ((r.direction == 0 && 1 <= layer <= r.numLayers) ||
-      (r.direction == 1 && 1 <= layer <= 2*r.numLayers)) &&
-     ((r.mode == 0 && 1 <= id <= 2) ||
-      (r.mode == 1 && 1 <= id <= 2) ||
-      (r.mode == 2 && 1 <= id <= 8) ||
-      (r.mode == 3 && 1 <= id <= 6))) || error("Bad parameter index")
-    if isa(getval(w), KnetArray)
-        T = eltype(w)
-        xDesc = TD(T,1,r.inputSize,1)
-        wDesc = FD(T,1,1,length(w))
-        paramDesc = FD(T,1,1,1,1)
-        param = Cptr[0]
-        if par == 1 # matrix
-            @cuda(cudnn, cudnnGetRNNLinLayerMatrixParams,
-                  (Cptr, Cptr, Cint, #handle,rdesc, layer
-                   Cptr, Cptr, Cptr, #xDesc, wDesc, w
-                   Cint, Cptr, Ptr{Cptr}), #lid, lmatdesc, linlayermat
-                  handle, r.rnnDesc, layer-1,
-                  xDesc, wDesc, getval(w),
-                  id-1, paramDesc, param)
-        else # bias
-            @cuda(cudnn, cudnnGetRNNLinLayerBiasParams,
-                  (Cptr, Cptr, Cint, #handle,rdesc, layer
-                   Cptr, Cptr, Cptr, #xDesc, wDesc, w
-                   Cint, Cptr, Ptr{Cptr}), #lid, lmatdesc, linlayermat
-                  handle, r.rnnDesc, layer-1,
-                  xDesc, wDesc, getval(w),
-                  id-1, paramDesc, param)
-        end
-        dt,sz = cudnnGetFilterNdDescriptor(paramDesc)
-        len = prod(sz)
-        i1 = 1 + div(Int(param[1] - pointer(w)), sizeof(T))
-        i2 = i1 + len - 1
-    else
-        # guess i1,i2,len from layer,id,par and rnn specs
-        ids = rnnids(r)
-        if par == 1 # matrix
-            # input matrices are (inputSize,hiddenSize) all others (hiddenSize,hiddenSize)
-            # if inputMode==1 then input matrices are empty
-            # I=1 for RELU/TANH, 1:3 for GRU, 1:4 for LSTM are input matrices with L=1 for uni and L=1,2 for bi
-            inputLayer(r,l)=(l==1 || (l==2 && r.direction==1))
-            X, H = r.inputSize, r.hiddenSize
-            XH, HH = X*H, H*H
-            inputIds = div(ids,2)
-            i1 = i2 = len = 0
-            for l = 1:layer, i = 1:ids
-                if inputLayer(r,l) && i <= inputIds
-                    len = (r.inputMode==0 ? XH : 0)
-                else
-                    len = HH
-                end
-                i2 += len
-                if l==layer && i==id; break; end
-            end
-            if len==0; len=1; end # cudnn uses size (1,1,1) for empty weights
-            i1 = i2 - len + 1
-        else # bias
-            # all biases are length=hidden and there are always numLayers * numIds of them
-            len = r.hiddenSize
-            layers = r.numLayers * (r.direction == 1 ? 2 : 1)
-            i1 = 1 + length(w) - layers * ids * len + ((id-1) + ids * (layer-1)) * len
-            i2 = i1 + len - 1
-        end
-    end
-    if len == 1 # empty weights when inputMode=1 show up as size (1,1,1)
-        nothing
-    elseif par == 1 # matrix
-        h = Int(r.hiddenSize)
-        reshape(w[i1:i2], (div(len,h),h)) # weight matrices are transposed
-    else # bias
-        w[i1:i2]
-    end
-end
-
-# Only for API consistency
-function rnnparam(r::RNN, w::Array, layer::Integer, id::Integer, par::Integer; o...)
-    nids = r.mode == 2 ? 8 : r.mode == 3 ? 6 : 2
-    ws = rnnparams(r, w; o...)
-    if par == 1
-        ws = ws[1:div(length(ws), 2)]
-    else
-        ws = ws[div(length(ws), 2)+1:end]
-    end
-    return ws[(layer-1) * nids + nids]
-end
-
-
-"""
-
-    rnnparams(r::RNN, w)
-
-Split w into individual parameters and return them as an array.
-
-The order of params returned (subject to change):
-* All weight matrices come before all bias vectors.
-* Matrices and biases are sorted lexically based on (layer,id).
-* See @doc rnnparam for valid layer and id values.
-* Input multiplying matrices are `nothing` if r.inputMode = 1.
-
-# Keywords
-  * `useview=false`: If you want to override w using returned params and w is an `Array`,
- it should be true.
-  For AutoGrad operations to be performed using returned params, it should be `false`. 
-  The keyword is ineffective if `w` is a `KnetArray`, where viewing is the default behavior.
-"""
-<<<<<<< HEAD
-function rnnparams(r::RNN, w; o...)
-    if isa(w, KnetArray)
-        return rnnparams_gpu(r, w; o...)
-    else
-        return rnnparams_cpu(r, w; o...)
-    end
-end
-
-function rnnparams_gpu(r::RNN, w::KnetArray; handle=cudnnhandle(), o...)
-=======
-function rnnparams(r::RNN, w; handle=cudnnhandle())
->>>>>>> 56d3fbc2
-    layers = r.numLayers * (r.direction == 1 ? 2 : 1)
-    ids = rnnids(r)
-    ws = []
-    for m in (1,2)
-        for l in 1:layers
-            for i in 1:ids
-                push!(ws, rnnparam(r, w, l, i, m; handle=handle))
-            end
-        end
-    end
-    return ws
-end
-
-# CPU Implementation (TODO: support bidirectional)
-function rnnparams_cpu(r::RNN, w; useview=false, o...)
-    layers = r.numLayers
-    #ids = r.mode == 2 ? 8 : r.mode == 3 ? 6 : 2
-    ws = []; wi = 0
-    inputSize, hiddenSize = r.inputSize, r.hiddenSize
-    inputMode = r.inputMode
-    nmats = r.mode == 2 ? 4 : r.mode == 3 ? 3 : 1
-    start = 1
-    # view is not differentable
-    @inline access(a, rngs...) = useview ? view(a, rngs...) : getindex(a, rngs...)
-    # Matrix params
-    for l in 0:layers-1
-        if inputMode == 0
-            for i = 1:nmats
-                push!(ws, reshape(access(w, :, :, start:start+inputSize*hiddenSize-1),
-                                  (inputSize, hiddenSize)))
-                start += inputSize * hiddenSize
-            end
-        else
-            push!(ws, [nothing for _=1:nmats]...)
-        end
-        for i = 1:nmats
-            push!(ws, reshape(access(w, :, :, start:start+hiddenSize*hiddenSize-1),
-                              (hiddenSize, hiddenSize)))
-            start += hiddenSize * hiddenSize
-        end
-        # loop variants
-        inputSize = hiddenSize
-        inputMode = 0
-    end
+
+
+
+
+
+
+<!DOCTYPE html>
+<html lang="en">
+  <head>
+    <meta charset="utf-8">
+  <link rel="dns-prefetch" href="https://assets-cdn.github.com">
+  <link rel="dns-prefetch" href="https://avatars0.githubusercontent.com">
+  <link rel="dns-prefetch" href="https://avatars1.githubusercontent.com">
+  <link rel="dns-prefetch" href="https://avatars2.githubusercontent.com">
+  <link rel="dns-prefetch" href="https://avatars3.githubusercontent.com">
+  <link rel="dns-prefetch" href="https://github-cloud.s3.amazonaws.com">
+  <link rel="dns-prefetch" href="https://user-images.githubusercontent.com/">
+
+
+
+  <link crossorigin="anonymous" href="https://assets-cdn.github.com/assets/frameworks-c9193575f18b28be82c0a963e144ff6fa7a809dd8ae003a1d1e5979bed3f7f00.css" media="all" rel="stylesheet" />
+  <link crossorigin="anonymous" href="https://assets-cdn.github.com/assets/github-a3cc9068f5810193ef5f7d4b78da3455aeb3040017a69a87038a95d81fa2a583.css" media="all" rel="stylesheet" />
+  
+  
+  <link crossorigin="anonymous" href="https://assets-cdn.github.com/assets/site-44b6bba3881278f33c221b6526379b55fbd098af3e553f54e81cab4c9a517c8e.css" media="all" rel="stylesheet" />
+  
+
+  <meta name="viewport" content="width=device-width">
+  
+  <title>Knet.jl/rnn.jl at master · denizyuret/Knet.jl · GitHub</title>
+  <link rel="search" type="application/opensearchdescription+xml" href="/opensearch.xml" title="GitHub">
+  <link rel="fluid-icon" href="https://github.com/fluidicon.png" title="GitHub">
+  <meta property="fb:app_id" content="1401488693436528">
+
     
-    # Bias params
-    for l in 0:layers-1
-        # All biases have the same length
-        for i = 1:2nmats
-            push!(ws, reshape(access(w, :, :, start:start+hiddenSize-1),
-                              (hiddenSize,)))
-            start += hiddenSize
-        end
-    end
-    return ws
-end
-
-
-"""
-
-    rnninit(inputSize, hiddenSize; opts...)
-
-Return an `(r,w)` pair where `r` is a RNN struct and `w` is a single weight
-array that includes all matrices and biases for the RNN. Keyword arguments:
-
-- `rnnType=:lstm` Type of RNN: One of :relu, :tanh, :lstm, :gru.
-- `numLayers=1`: Number of RNN layers.
-- `bidirectional=false`: Create a bidirectional RNN if `true`.
-- `dropout=0.0`: Dropout probability. Ignored if `numLayers==1`.
-- `skipInput=false`: Do not multiply the input with a matrix if `true`.
-- `dataType=Float32`: Data type to use for weights.
-- `algo=0`: Algorithm to use, see CUDNN docs for details.
-- `seed=0`: Random number seed. Uses `time()` if 0.
-- `winit=xavier`: Weight initialization method for matrices.
-- `binit=zeros`: Weight initialization method for bias vectors.
-- `usegpu=(gpu()>=0): GPU used by default if one exists.
-
-RNNs compute the output h[t] for a given iteration from the recurrent
-input h[t-1] and the previous layer input x[t] given matrices W, R and
-biases bW, bR from the following equations:
-
-`:relu` and `:tanh`: Single gate RNN with activation function f:
-
-    h[t] = f(W * x[t] .+ R * h[t-1] .+ bW .+ bR)
-
-`:gru`: Gated recurrent unit:
-
-    i[t] = sigm(Wi * x[t] .+ Ri * h[t-1] .+ bWi .+ bRi) # input gate
-    r[t] = sigm(Wr * x[t] .+ Rr * h[t-1] .+ bWr .+ bRr) # reset gate
-    n[t] = tanh(Wn * x[t] .+ r[t] .* (Rn * h[t-1] .+ bRn) .+ bWn) # new gate
-    h[t] = (1 - i[t]) .* n[t] .+ i[t] .* h[t-1]
-
-`:lstm`: Long short term memory unit with no peephole connections:
-
-    i[t] = sigm(Wi * x[t] .+ Ri * h[t-1] .+ bWi .+ bRi) # input gate
-    f[t] = sigm(Wf * x[t] .+ Rf * h[t-1] .+ bWf .+ bRf) # forget gate
-    o[t] = sigm(Wo * x[t] .+ Ro * h[t-1] .+ bWo .+ bRo) # output gate
-    n[t] = tanh(Wn * x[t] .+ Rn * h[t-1] .+ bWn .+ bRn) # new gate
-    c[t] = f[t] .* c[t-1] .+ i[t] .* n[t]               # cell output
-    h[t] = o[t] .* tanh(c[t])
-
-"""
-
-function rnninit(inputSize, hiddenSize; atype= gpu()>=0 ? KnetArray: Array, o...)
-    if atype == KnetArray
-        return rnninit_gpu(inputSize, hiddenSize; o...)
-    else
-        return rnninit_cpu(inputSize, hiddenSize; o...)
-    end
-end
-
-function rnninit_gpu(inputSize, hiddenSize;
-                 handle=cudnnhandle(),
-                 numLayers=1,
-                 dropout=0.0,
-                 skipInput=false,     # CUDNN_LINEAR_INPUT = 0, CUDNN_SKIP_INPUT = 1
-                 bidirectional=false, # CUDNN_UNIDIRECTIONAL = 0, CUDNN_BIDIRECTIONAL = 1
-                 rnnType=:lstm,       # CUDNN_RNN_RELU = 0, CUDNN_RNN_TANH = 1, CUDNN_LSTM = 2, CUDNN_GRU = 3
-                 dataType=Float32,    # CUDNN_DATA_FLOAT  = 0, CUDNN_DATA_DOUBLE = 1, CUDNN_DATA_HALF   = 2
-                 algo=0,              # CUDNN_RNN_ALGO_STANDARD = 0, CUDNN_RNN_ALGO_PERSIST_STATIC = 1, CUDNN_RNN_ALGO_PERSIST_DYNAMIC = 2
-                 seed=0,              # seed=0 for random init, positive integer for replicability
-                 winit=xavier,
-<<<<<<< HEAD
-                 binit=zeros)
-    # Need to keep dropoutDesc in RNN so it does not get gc'ed.
-    dropoutDesc = DD(handle=handle,dropout=dropout,seed=seed)
-=======
-                 binit=zeros,
-                 usegpu=(gpu()>=0),
-                 )
->>>>>>> 56d3fbc2
-    inputMode = skipInput ? 1 : 0
-    direction = bidirectional ? 1 : 0
-    mode = findfirst((:relu,:tanh,:lstm,:gru), rnnType) - 1
-    if mode < 0; error("rnninit: Valid modes are :relu,:tanh,:lstm,:gru"); end
-    if usegpu
-        rnnDesc = RD()
-        dropoutDesc = DD(handle=handle,dropout=dropout,seed=seed) # Need to keep dropoutDesc in RNN so it does not get gc'ed.
-        if cudnnVersion >= 7000
-            @cuda(cudnn,cudnnSetRNNDescriptor,(Cptr,Cptr,Cint,Cint,Cptr,Cint,Cint,Cint,Cint,Cint),
-                  handle,rnnDesc,hiddenSize,numLayers,dropoutDesc,inputMode,direction,mode,algo,DT(dataType))
-        elseif cudnnVersion >= 6000
-            @cuda(cudnn,cudnnSetRNNDescriptor_v6,(Cptr,Cptr,Cint,Cint,Cptr,Cint,Cint,Cint,Cint,Cint),
-                  handle,rnnDesc,hiddenSize,numLayers,dropoutDesc,inputMode,direction,mode,algo,DT(dataType))
-        elseif cudnnVersion >= 5000
-            @cuda(cudnn,cudnnSetRNNDescriptor,(Cptr,Cint,Cint,Cptr,Cint,Cint,Cint,Cint),
-                  rnnDesc,hiddenSize,numLayers,dropoutDesc,inputMode,direction,mode,DT(dataType))
-        else
-            error("CUDNN $cudnnVersion does not support RNNs")
-        end
-        r = RNN(inputSize,hiddenSize,numLayers,dropout,inputMode,direction,mode,algo,dataType,rnnDesc,dropoutDesc,nothing,nothing,nothing)
-        w = KnetArray{dataType}(1,1,cudnnGetRNNParamsSize(r))
-    else
-        r = RNN(inputSize,hiddenSize,numLayers,dropout,inputMode,direction,mode,algo,dataType,nothing,nothing,nothing,nothing,nothing)
-        w = Array{dataType}(1,1,cudnnGetRNNParamsSize(r))
-    end
-    for a in rnnparams(r,w; handle=handle)
-        if a == nothing
-            continue
-        elseif ndims(a) == 2
-            copy!(a, winit(dataType, size(a)))
-        elseif ndims(a) == 1
-            copy!(a, binit(dataType, size(a)))
-        else
-            error()
-        end
-    end
-    return (r,w)
-end
-
-function rnninit_cpu(inputSize, hiddenSize;
-                     numLayers=1,
-                     dropout=0.0,
-                     skipInput=false,     # CUDNN_LINEAR_INPUT = 0, CUDNN_SKIP_INPUT = 1
-                     bidirectional=false, # CUDNN_UNIDIRECTIONAL = 0, CUDNN_BIDIRECTIONAL = 1
-                     rnnType=:lstm,       # CUDNN_RNN_RELU = 0, CUDNN_RNN_TANH = 1, CUDNN_LSTM = 2, CUDNN_GRU = 3
-                     dataType=Float32,    # CUDNN_DATA_FLOAT  = 0, CUDNN_DATA_DOUBLE = 1, CUDNN_DATA_HALF   = 2
-                     algo=0,              # CUDNN_RNN_ALGO_STANDARD = 0, CUDNN_RNN_ALGO_PERSIST_STATIC = 1, CUDNN_RNN_ALGO_PERSIST_DYNAMIC = 2
-                     seed=0,              # seed=0 for random init, positive integer for replicability
-                     winit=xavier,
-                     binit=zeros,
-                     o... #compat
-                     )
-    @assert (bidirectional==false) "Bidirectional RNNs are not supported in CPU"
-    mode = findfirst((:relu,:tanh,:lstm,:gru), rnnType) - 1
-    whidden = hiddenSize * hiddenSize
-    winput =  skipInput ? 0 : hiddenSize * inputSize
-    bhidden = hiddenSize
-    binput =  bhidden#skipInput ? 0 : hiddenSize
-    inputMode = skipInput ? 1 : 0
-    direction = bidirectional ? 1 : 0
-    # compute the number of weights
-    # TODO: support bidirectional
-    len = 0
-    coef = mode == 2 ? 4 : mode == 3 ? 3 : 1
-    for i = 1:numLayers
-        len += coef * (whidden + winput + bhidden + binput)
-        winput = whidden
-        binput = bhidden
-    end
-    r = RNN(inputSize,hiddenSize,numLayers,dropout,
-            inputMode,direction,mode,algo,dataType,
-            nothing,nothing,nothing,nothing,nothing)
-    w =  Array{dataType}(1, 1 ,len)    
-    # init params
-    for mat in rnnparams(r, w; useview=true)
-        if mat == nothing
-            continue
-        elseif ndims(mat) == 1 #bias
-            copy!(mat, binit(dataType, size(mat)...))
-        else # weight
-            copy!(mat, winit(dataType, size(mat)...))
-        end
-    end
-    return r, w
-end
-
-"""
-
-    rnnforw(r, w, x[, hx, cx]; batchSizes, hy, cy)
-
-Returns a tuple (y,hyout,cyout,rs) given rnn `r`, weights `w`, input
-`x` and optionally the initial hidden and cell states `hx` and `cx`
-(`cx` is only used in LSTMs).  `r` and `w` should come from a previous
-call to `rnninit`.  Both `hx` and `cx` are optional, they are treated
-as zero arrays if not provided.  The output `y` contains the hidden
-states of the final layer for each time step, `hyout` and `cyout` give
-the final hidden and cell states for all layers, `rs` is a buffer the
-RNN needs for its gradient calculation.
-
-The boolean keyword arguments `hy` and `cy` control whether `hyout`
-and `cyout` will be output.  By default `hy = (hx!=nothing)` and `cy =
-(cx!=nothing && r.mode==2)`, i.e. a hidden state will be output if one
-is provided as input and for cell state we also require an LSTM.  If
-`hy`/`cy` is `false`, `hyout`/`cyout` will be `nothing`. `batchSizes`
-can be an integer array that specifies non-uniform batch sizes as
-explained below. By default `batchSizes=nothing` and the same batch
-size, `size(x,2)`, is used for all time steps.
-
-The input and output dimensions are:
-
-- `x`: (X,[B,T])
-- `y`: (H/2H,[B,T])
-- `hx`,`cx`,`hyout`,`cyout`: (H,B,L/2L)
-- `batchSizes`: `nothing` or `Vector{Int}(T)`
-
-where X is inputSize, H is hiddenSize, B is batchSize, T is seqLength,
-L is numLayers.  `x` can be 1, 2, or 3 dimensional.  If
-`batchSizes==nothing`, a 1-D `x` represents a single instance, a 2-D
-`x` represents a single minibatch, and a 3-D `x` represents a sequence
-of identically sized minibatches.  If `batchSizes` is an array of
-(non-increasing) integers, it gives us the batch size for each time
-step in the sequence, in which case `sum(batchSizes)` should equal
-`div(length(x),size(x,1))`. `y` has the same dimensionality as `x`,
-differing only in its first dimension, which is H if the RNN is
-unidirectional, 2H if bidirectional.  Hidden vectors `hx`, `cx`,
-`hyout`, `cyout` all have size (H,B1,L) for unidirectional RNNs, and
-(H,B1,2L) for bidirectional RNNs where B1 is the size of the first
-minibatch.
-
-"""
-function rnnforw{T}(r::RNN, w::KnetArray{T}, x::KnetArray{T},
-                    hx::Union{KnetArray{T},Void}=nothing,
-                    cx::Union{KnetArray{T},Void}=nothing;
-                    handle=cudnnhandle(), training=false,
-                    batchSizes=nothing,
-                    hy = (hx != nothing),
-                    cy = (cx != nothing && r.mode == 2),
-                    )
-
-    # Input descriptors
-    seqLength = batchSizes==nothing ? size(x,3) : length(batchSizes) # (X,B,T) or (X,B+) with batchSizes
-    wDesc = FD3(w)              # (1,1,W)
-    xtds = TDs(x,batchSizes)    # (1,X,Bt) x T
-    if hx==nothing; hx=hxDesc=C_NULL; else; hxDesc=TD3(hx); end # (H,B,L/2L)
-    if cx==nothing || r.mode != 2; cx=cxDesc=C_NULL; else; cxDesc=TD3(cx); end
-
-    # Output arrays and descriptors
-    ysize = collect(size(x))
-    ysize[1] = r.hiddenSize * (r.direction == 1 ? 2 : 1)
-    y = similar(x, ysize...)    # (H/2H,B,T) or (H/2H,B+) -- y mirrors x except for the first dimension
-    ytds = TDs(y,batchSizes)    # (1,H/2H,Bt) x T
+    <meta content="https://avatars2.githubusercontent.com/u/1822118?s=400&amp;v=4" property="og:image" /><meta content="GitHub" property="og:site_name" /><meta content="object" property="og:type" /><meta content="denizyuret/Knet.jl" property="og:title" /><meta content="https://github.com/denizyuret/Knet.jl" property="og:url" /><meta content="Knet.jl - Koç University deep learning framework." property="og:description" />
+
+  <link rel="assets" href="https://assets-cdn.github.com/">
+  
+  <meta name="pjax-timeout" content="1000">
+  
+  <meta name="request-id" content="51A1:4230:369AB4E:5E4C2F3:5A2C3BF5" data-pjax-transient>
+  
+
+  <meta name="selected-link" value="repo_source" data-pjax-transient>
+
+  <meta name="google-site-verification" content="KT5gs8h0wvaagLKAVWq8bbeNwnZZK1r1XQysX3xurLU">
+<meta name="google-site-verification" content="ZzhVyEFwb7w3e0-uOTltm8Jsck2F5StVihD0exw2fsA">
+<meta name="google-site-verification" content="GXs5KoUUkNCoaAZn7wPN-t01Pywp9M3sEjnt_3_ZWPc">
+    <meta name="google-analytics" content="UA-3769691-2">
+
+<meta content="collector.githubapp.com" name="octolytics-host" /><meta content="github" name="octolytics-app-id" /><meta content="https://collector.githubapp.com/github-external/browser_event" name="octolytics-event-url" /><meta content="51A1:4230:369AB4E:5E4C2F3:5A2C3BF5" name="octolytics-dimension-request_id" /><meta content="iad" name="octolytics-dimension-region_edge" /><meta content="iad" name="octolytics-dimension-region_render" />
+<meta content="/&lt;user-name&gt;/&lt;repo-name&gt;/blob/show" data-pjax-transient="true" name="analytics-location" />
+
+
+
+
+  <meta class="js-ga-set" name="dimension1" content="Logged Out">
+
+
+  
+
+      <meta name="hostname" content="github.com">
+  <meta name="user-login" content="">
+
+      <meta name="expected-hostname" content="github.com">
+    <meta name="js-proxy-site-detection-payload" content="YzQwZjgyMzk3MWNhOWM5NjZkMzk3NjViMGNkYzRjMDEwMzAyYWFkMzcyYWQxNjU3YjkzZTRhZjU5ZDVjOTAzMXx7InJlbW90ZV9hZGRyZXNzIjoiMjEyLjE3NS4zMi4xMzciLCJyZXF1ZXN0X2lkIjoiNTFBMTo0MjMwOjM2OUFCNEU6NUU0QzJGMzo1QTJDM0JGNSIsInRpbWVzdGFtcCI6MTUxMjg0ODM3MywiaG9zdCI6ImdpdGh1Yi5jb20ifQ==">
+
+
+  <meta name="html-safe-nonce" content="c5f8c40f2bbba2a783d6bf483323659fc67a7a38">
+
+  <meta http-equiv="x-pjax-version" content="e27877525cd6a2549bd009e08999c832">
+  
+
+      <link href="https://github.com/denizyuret/Knet.jl/commits/master.atom" rel="alternate" title="Recent Commits to Knet.jl:master" type="application/atom+xml">
+
+  <meta name="description" content="Knet.jl - Koç University deep learning framework.">
+  <meta name="go-import" content="github.com/denizyuret/Knet.jl git https://github.com/denizyuret/Knet.jl.git">
+
+  <meta content="1822118" name="octolytics-dimension-user_id" /><meta content="denizyuret" name="octolytics-dimension-user_login" /><meta content="43400734" name="octolytics-dimension-repository_id" /><meta content="denizyuret/Knet.jl" name="octolytics-dimension-repository_nwo" /><meta content="true" name="octolytics-dimension-repository_public" /><meta content="false" name="octolytics-dimension-repository_is_fork" /><meta content="43400734" name="octolytics-dimension-repository_network_root_id" /><meta content="denizyuret/Knet.jl" name="octolytics-dimension-repository_network_root_nwo" /><meta content="false" name="octolytics-dimension-repository_explore_github_marketplace_ci_cta_shown" />
+
+
+    <link rel="canonical" href="https://github.com/denizyuret/Knet.jl/blob/master/src/rnn.jl" data-pjax-transient>
+
+
+  <meta name="browser-stats-url" content="https://api.github.com/_private/browser/stats">
+
+  <meta name="browser-errors-url" content="https://api.github.com/_private/browser/errors">
+
+  <link rel="mask-icon" href="https://assets-cdn.github.com/pinned-octocat.svg" color="#000000">
+  <link rel="icon" type="image/x-icon" class="js-site-favicon" href="https://assets-cdn.github.com/favicon.ico">
+
+<meta name="theme-color" content="#1e2327">
+
+
+
+  </head>
+
+  <body class="logged-out env-production page-blob">
     
-    # Optionally output hidden and cell of last step
-    hyout = hyDesc = cyout = cyDesc = C_NULL
-    if hy || cy
-        firstBatchSize = batchSizes==nothing ? size(x,2) : batchSizes[1]
-        hsize = Int[r.hiddenSize, firstBatchSize, r.numLayers * (r.direction == 1 ? 2 : 1)] # (H,B,L/2L)
-        if hy; hyout=similar(y,hsize...); hyDesc=TD3(hyout); end
-        if cy && r.mode==2; cyout=similar(y,hsize...); cyDesc=TD3(cyout); end
-    end
-
-    # workSpace and reserveSpace
-    wss = cudnnGetRNNWorkspaceSize(r.rnnDesc, xtds; handle=handle)
-    ws = cudnnWorkSpace(wss)
-
-    if training
-        rss = cudnnGetRNNTrainingReserveSize(r.rnnDesc, xtds; handle=handle)
-        rs = KnetArray{UInt8}(rss)
-        @cuda(cudnn, cudnnRNNForwardTraining,
-              (Cptr, Cptr, Cint,  # handle,rnnDesc,seqLength
-               Ptr{Cptr}, Ptr{T}, #x
-               Cptr, Ptr{T}, #hx
-               Cptr, Ptr{T}, #cx
-               Cptr, Ptr{T}, #w
-               Ptr{Cptr}, Ptr{T}, #y
-               Cptr, Ptr{T}, #hy
-               Cptr, Ptr{T}, #cy
-               Cptr, Csize_t, #ws
-               Cptr ,Csize_t#rs
-               ),
-              handle, r.rnnDesc, seqLength,
-              xtds, x,
-              hxDesc, hx,
-              cxDesc, cx,
-              wDesc, w,
-              ytds, y,
-              hyDesc, hyout,
-              cyDesc, cyout,
-              ws, wss,
-              rs, rss)
-    else
-        rs = nothing
-        @cuda(cudnn, cudnnRNNForwardInference,
-              (Cptr, Cptr, Cint,  # handle,rnnDesc,seqLength
-               Ptr{Cptr}, Ptr{T}, #x
-               Cptr, Ptr{T}, #h
-               Cptr, Ptr{T}, #c
-               Cptr, Ptr{T}, #w
-               Ptr{Cptr}, Ptr{T}, #y
-               Cptr, Ptr{T}, #hy
-               Cptr, Ptr{T}, #cy
-               Cptr, Csize_t, #ws
-               ),
-              handle, r.rnnDesc, seqLength,
-              xtds, x,
-              hxDesc, hx,
-              cxDesc, cx,
-              wDesc, w,
-              ytds, y,
-              hyDesc, hyout,
-              cyDesc, cyout,
-              ws, wss)
-    end
-    if hyout == C_NULL; hyout = nothing; end
-    if cyout == C_NULL; cyout = nothing; end
-    return y, hyout, cyout, rs
-end
-
-rnnforw(r::Rec{RNN}, w...; o...)=rnnforw(getval(r), w...; o...)
-
-let rnnforw_r = recorder(rnnforw); global rnnforw
-    rnnforw{K<:KnetArray}(r::RNN, w::Rec{K}, x...; o...)=rnnforw_r(r, w, x...; o..., training=true)
-end
-
-function rnnforw(::Type{Grad{2}}, dt, t, r, w, x, hx=nothing, cx=nothing; o...)
-    y,hy,cy,rs = getval(t)
-    dy,dhy,dcy,drs = getval(dt)
-    w=getval(w); x=getval(x); hx=getval(hx); cx=getval(cx)
-    rnnback(r, w, x, y, dy, hx, cx, dhy, dcy, rs; o...)
-end
-
-rnnforw(::Type{Grad{3}}, dt, t, r, w...; o...)=r.dx
-rnnforw(::Type{Grad{4}}, dt, t, r, w...; o...)=r.dhx
-rnnforw(::Type{Grad{5}}, dt, t, r, w...; o...)=r.dcx
-
-function rnnback{T}(r::RNN, w::KnetArray{T}, x::KnetArray{T}, y::KnetArray{T},
-                    dy, hx, cx, dhy, dcy, rs; handle=cudnnhandle(), batchSizes=nothing, o...)
-
-    # Input descriptors:
-    seqLength = batchSizes==nothing ? size(x,3) : length(batchSizes) # (X,B,T) or (X,B+) with batchSizes
-    wDesc = FD3(w)              # (1,1,W)
-    xtds = TDs(x,batchSizes)    # (X,B,T) -> (1,X,B) x T
-    ytds = TDs(y,batchSizes)    # (H/2H,B,T) -> (1,H/2H,B) x T
-    # dytds = TDs(dy,batchSizes)  # we use ytds for dytds
-    if dy == nothing; dy=zeros(y); end
-    if hx == nothing; hx=hxDesc=C_NULL; else; hxDesc=TD3(hx); end
-    if cx == nothing || r.mode != 2; cx=cxDesc=C_NULL; else; cxDesc=TD3(cx); end
-    if dhy == nothing; dhy=dhyDesc=C_NULL; else; dhyDesc=TD3(dhy); end
-    if dcy == nothing || r.mode != 2; dcy=dcyDesc=C_NULL; else; dcyDesc=TD3(dcy); end
-
-    # Output arrays and descriptors:
-    dx = similar(x)             # (X,B,T) or (X,B+) with batchSizes
-    # dxtds = TDs(dx,batchSizes)  # we use xtds here
-    dw = zeros(w)               # dw is used additively, so we need zeros
-    dwDesc = FD3(dw)
-    if hx == C_NULL; dhx=dhxDesc=C_NULL; else; dhx=similar(hx); dhxDesc=TD3(dhx); end
-    if cx == C_NULL; dcx=dcxDesc=C_NULL; else; dcx=similar(cx); dcxDesc=TD3(dcx); end
-
-    # workSpace and reserveSpace
-    ws = cudnnWorkSpace()
-    wss = bytes(ws)
-    rss = bytes(rs)
-
-    # data backward
-    @cuda(cudnn, cudnnRNNBackwardData,
-          (Cptr, Cptr, Cint,  # handle, rnnDesc, seqLength
-           Ptr{Cptr}, Ptr{T}, #y
-           Ptr{Cptr}, Ptr{T}, #dy
-           Cptr, Ptr{T}, #dhy
-           Cptr, Ptr{T}, #dcy
-           Cptr, Ptr{T}, #w
-           Cptr, Ptr{T}, #hx
-           Cptr, Ptr{T}, #cx
-           Ptr{Cptr}, Ptr{T}, #dx
-           Cptr, Ptr{T}, #dhx
-           Cptr, Ptr{T}, #dcx
-           Cptr, Csize_t, #ws
-           Cptr, Csize_t), #rs
-          # Use rtd with nullables
-          handle, r.rnnDesc, seqLength,
-          ytds, y,
-          ytds, dy,
-          dhyDesc, dhy,
-          dcyDesc, dcy,
-          wDesc, w,
-          hxDesc, hx,
-          cxDesc, cx,
-          xtds, dx,
-          dhxDesc, dhx,
-          dcxDesc, dcx,
-          ws, wss,
-          rs, rss)
-    # weights backward
-    @cuda(cudnn, cudnnRNNBackwardWeights,
-          (Cptr, Cptr, Cint,  # handle, rnnDesc, seqLength
-           Ptr{Cptr}, Ptr{T}, #x
-           Cptr, Ptr{T}, #hx
-           Ptr{Cptr}, Ptr{T}, #y
-           Cptr, Csize_t, #ws
-           Cptr, Ptr{T}, #dw
-           Ptr{Cptr}, Csize_t), #rs
-          handle, r.rnnDesc, seqLength,
-          xtds, x,
-          hxDesc, hx,
-          ytds, y,
-          ws, wss,
-          dwDesc, dw,
-          rs, rss)
-    # Update the cache
-    if dhx==C_NULL; dhx=nothing; end
-    if dcx==C_NULL; dcx=nothing; end
-    r.dx, r.dhx, r.dcx = dx, dhx, dcx
-    return dw
-end
-
-<<<<<<< HEAD
-
-
-
-=======
->>>>>>> 56d3fbc2
-# CPU version
-function rnnforw{T}(r::RNN, w::Array{T}, x::Array{T},
-                    hx::Union{Array{T},Void}=nothing,
-                    cx::Union{Array{T},Void}=nothing;
-                    # handle=cudnnhandle(), training=false,
-                    batchSizes=nothing,
-                    hy = (hx != nothing),
-                    cy = (cx != nothing && r.mode == 2),
-                    o...)
-    rnntest(r,w,x,hx,cx;batchSizes=batchSizes,hy=hy,cy=cy)
-end
-
-# non-CUDNN cpu/gpu version
-function rnntest(r::RNN, ws, x, hx=nothing, cx=nothing;
-                 batchSizes=nothing,
-                 hy = (hx != nothing),
-                 cy = (cx != nothing && r.mode == 2),
-                 o...)
-    if r.direction == 1; error("rnntest bidirectional not implemented yet"); end
-    if r.dropout != 0; error("rnntest dropout not implemented yet"); end
-    if batchSizes != nothing; error("rnntest batchSizes not implemented yet"); end
-    w = rnnparams(r,ws)
-    X,B,T = (size(x,i) for i=1:3) # ndims(x) may be 1,2 or 3
-    @assert X == r.inputSize
-    Y = Int(r.hiddenSize * (r.direction == 1 ? 2 : 1))
-    ysize = ntuple(i->(i==1 ? Y : size(x,i)), ndims(x)) # to match ndims(y) to ndims(x)
-    H = Int(r.hiddenSize)
-    @assert (r.inputMode == 0 || H == X)
-    L = Int(r.numLayers * (r.direction == 1 ? 2 : 1))
-    hsize = (H,B,L)
-    @assert hx == nothing || size(hx) == hsize
-    @assert cx == nothing || size(cx) == hsize
-    h = hx==nothing ? fill!(similar(x,hsize),0) : hx
-
-    ys = []
-    hs = [ h[:,:,l] for l=1:L ]
-    if r.mode <= 1
-        @assert r.inputMode == 0 || all(w[1:1+r.direction] .== nothing)
-        # ht = f(W_i * x_t + R_i h_t-1 + b_Wi + b_Ri)
-        f = r.mode == 0 ? relu : tanh
-        for t = 1:T
-            inputMode = r.inputMode
-            for l = 1:L
-                wx,wh,bx,bh = w[2l-1],w[2l],w[2L+2l-1],w[2L+2l]
-                wxt = (l > 1 ? wx' * hs[l-1] : inputMode==0 ? wx' * x[:,:,t] : x[:,:,t])
-                hs[l] = f.(wxt .+ wh' * hs[l] .+ bx .+ bh)
-                inputMode = 0
-            end
-            push!(ys, hs[L])
-        end
-    elseif r.mode == 2           # LSTM
-        @assert r.inputMode == 0 || all(w[1:4*(1+r.direction)] .== nothing)
-        # it = σ(Wixt + Riht-1 + bWi + bRi) 
-        # ft = σ(Wfxt + Rfht-1 + bWf + bRf) 
-        # ot = σ(Woxt + Roht-1 + bWo + bRo) 
-        # c't = tanh(Wcxt + Rcht-1 + bWc + bRc) 
-        # ct = ft◦ct-1 + it◦c't 
-        # ht = ot◦tanh(ct)
-        c = cx==nothing ? fill!(similar(x,hsize),0) : cx
-        cs = [ c[:,:,l] for l=1:L ]
-        for t = 1:T
-            inputMode = r.inputMode
-            for l = 1:L
-                Wi,Wf,Wc,Wo,Ri,Rf,Rc,Ro = w[1+8*(l-1):8l]
-                bWi,bWf,bWc,bWo,bRi,bRf,bRc,bRo = w[8L+1+8*(l-1):8L+8l]
-                Wixt = (l > 1 ? Wi' * hs[l-1] : inputMode==0 ? Wi' * x[:,:,t] : x[:,:,t])
-                Wfxt = (l > 1 ? Wf' * hs[l-1] : inputMode==0 ? Wf' * x[:,:,t] : x[:,:,t])
-                Wcxt = (l > 1 ? Wc' * hs[l-1] : inputMode==0 ? Wc' * x[:,:,t] : x[:,:,t])
-                Woxt = (l > 1 ? Wo' * hs[l-1] : inputMode==0 ? Wo' * x[:,:,t] : x[:,:,t])
-                it = sigm.(Wixt .+ Ri' * hs[l] .+ bWi .+ bRi)
-                ft = sigm.(Wfxt .+ Rf' * hs[l] .+ bWf .+ bRf)
-                ot = sigm.(Woxt .+ Ro' * hs[l] .+ bWo .+ bRo)
-                cn = tanh.(Wcxt .+ Rc' * hs[l] .+ bWc .+ bRc)
-                cs[l] = ft .* cs[l] .+ it .* cn
-                hs[l] = ot .* tanh.(cs[l])
-                inputMode = 0
-            end
-            push!(ys, hs[L])
-        end
-    elseif r.mode == 3           # GRU
-        @assert r.inputMode == 0 || all(w[1:3*(1+r.direction)] .== nothing)
-        # rt = σ(Wrxt + Rrht-1 + bWr + bRr)
-        # it = σ(Wixt + Riht-1 + bWi + bRu)
-        # h't = tanh(Whxt + rt◦(Rhht-1 + bRh) + bWh)
-        # ht = (1 - it)◦h't + it◦ht-1
-        for t = 1:T
-            inputMode = r.inputMode
-            for l = 1:L
-                Wr,Wi,Wh,Rr,Ri,Rh = w[1+6*(l-1):6l]
-                bWr,bWi,bWh,bRr,bRi,bRh = w[6L+1+6*(l-1):6L+6l]
-                Wrxt = (l > 1 ? Wr' * hs[l-1] : inputMode==0 ? Wr' * x[:,:,t] : x[:,:,t])
-                Wixt = (l > 1 ? Wi' * hs[l-1] : inputMode==0 ? Wi' * x[:,:,t] : x[:,:,t])
-                Whxt = (l > 1 ? Wh' * hs[l-1] : inputMode==0 ? Wh' * x[:,:,t] : x[:,:,t])
-                rt = sigm.(Wrxt .+ Rr' * hs[l] .+ bWr .+ bRr)
-                it = sigm.(Wixt .+ Ri' * hs[l] .+ bWi .+ bRi)
-                ht = tanh.(Whxt .+ rt .* (Rh' * hs[l] .+ bRh) .+ bWh)
-                hs[l] = (1 .- it) .* ht .+ it .* hs[l]
-                inputMode = 0
-            end
-            push!(ys, hs[L])
-        end
-    else
-        error("RNN not supported")
-    end
-    y = reshape(hcat(ys...), ysize)
-    hyout = hy ? reshape(hcat(hs...), hsize) : nothing
-    cyout = cy && r.mode == 2 ? reshape(hcat(cs...), hsize) : nothing
-    return (y,hyout,cyout,nothing)
-end
-
-# Hack for JLD file load/save of RNNs:
-if Pkg.installed("JLD") != nothing
-    import JLD: writeas, readas
-    type RNNJLD; inputSize; hiddenSize; numLayers; dropout; inputMode; direction; mode; algo; dataType; end
-    writeas(r::RNN) = RNNJLD(r.inputSize, r.hiddenSize, r.numLayers, r.dropout, r.inputMode, r.direction, r.mode, r.algo, r.dataType)
-    readas(r::RNNJLD) = rnninit(r.inputSize, r.hiddenSize, numLayers=r.numLayers, dropout=r.dropout, skipInput=(r.inputMode==1), bidirectional=(r.direction==1), rnnType=(:relu,:tanh,:lstm,:gru)[1+r.mode], algo=r.algo, dataType=r.dataType)[1]
-end
-
-# We need x[:,:,t] and hx[:,:,l]
-using Knet: Index3
-import Base: getindex, setindex!
-function getindex(A::KnetArray, ::Colon, ::Colon, I::Index3)
-    B = reshape(A, stride(A,3), size(A,3))
-    reshape(B[:,I], size(A,1), size(A,2))
-end
-function setindex!(x::KnetArray, y, ::Colon, ::Colon, I::Index3)
-    reshape(x, stride(x,3), size(x,3))[:,I] = y
-    return x
-end
-function getindex{T,I<:Integer}(x::KnetArray{T,2}, ::Colon, m::Array{I,2})
-    reshape(x[:,vec(m)], size(x,1), size(m,1), size(m,2))
-end
+
+  <div class="position-relative js-header-wrapper ">
+    <a href="#start-of-content" tabindex="1" class="px-2 py-4 show-on-focus js-skip-to-content">Skip to content</a>
+    <div id="js-pjax-loader-bar" class="pjax-loader-bar"><div class="progress"></div></div>
+
+    
+    
+    
+      
+
+
+
+        <header class="Header header-logged-out  position-relative f4 py-3" role="banner">
+  <div class="container-lg d-flex px-3">
+    <div class="d-flex flex-justify-between flex-items-center">
+      <a class="header-logo-invertocat my-0" href="https://github.com/" aria-label="Homepage" data-ga-click="(Logged out) Header, go to homepage, icon:logo-wordmark">
+        <svg aria-hidden="true" class="octicon octicon-mark-github" height="32" version="1.1" viewBox="0 0 16 16" width="32"><path fill-rule="evenodd" d="M8 0C3.58 0 0 3.58 0 8c0 3.54 2.29 6.53 5.47 7.59.4.07.55-.17.55-.38 0-.19-.01-.82-.01-1.49-2.01.37-2.53-.49-2.69-.94-.09-.23-.48-.94-.82-1.13-.28-.15-.68-.52-.01-.53.63-.01 1.08.58 1.23.82.72 1.21 1.87.87 2.33.66.07-.52.28-.87.51-1.07-1.78-.2-3.64-.89-3.64-3.95 0-.87.31-1.59.82-2.15-.08-.2-.36-1.02.08-2.12 0 0 .67-.21 2.2.82.64-.18 1.32-.27 2-.27.68 0 1.36.09 2 .27 1.53-1.04 2.2-.82 2.2-.82.44 1.1.16 1.92.08 2.12.51.56.82 1.27.82 2.15 0 3.07-1.87 3.75-3.65 3.95.29.25.54.73.54 1.48 0 1.07-.01 1.93-.01 2.2 0 .21.15.46.55.38A8.013 8.013 0 0 0 16 8c0-4.42-3.58-8-8-8z"/></svg>
+      </a>
+
+    </div>
+
+    <div class="HeaderMenu HeaderMenu--bright d-flex flex-justify-between flex-auto">
+        <nav class="mt-0">
+          <ul class="d-flex list-style-none">
+              <li class="ml-2">
+                <a href="/features" class="js-selected-navigation-item HeaderNavlink px-0 py-2 m-0" data-ga-click="Header, click, Nav menu - item:features" data-selected-links="/features /features/project-management /features/code-review /features/project-management /features/integrations /features">
+                  Features
+</a>              </li>
+              <li class="ml-4">
+                <a href="/business" class="js-selected-navigation-item HeaderNavlink px-0 py-2 m-0" data-ga-click="Header, click, Nav menu - item:business" data-selected-links="/business /business/security /business/customers /business">
+                  Business
+</a>              </li>
+
+              <li class="ml-4">
+                <a href="/explore" class="js-selected-navigation-item HeaderNavlink px-0 py-2 m-0" data-ga-click="Header, click, Nav menu - item:explore" data-selected-links="/explore /trending /trending/developers /integrations /integrations/feature/code /integrations/feature/collaborate /integrations/feature/ship showcases showcases_search showcases_landing /explore">
+                  Explore
+</a>              </li>
+
+              <li class="ml-4">
+                    <a href="/marketplace" class="js-selected-navigation-item HeaderNavlink px-0 py-2 m-0" data-ga-click="Header, click, Nav menu - item:marketplace" data-selected-links=" /marketplace">
+                      Marketplace
+</a>              </li>
+              <li class="ml-4">
+                <a href="/pricing" class="js-selected-navigation-item HeaderNavlink px-0 py-2 m-0" data-ga-click="Header, click, Nav menu - item:pricing" data-selected-links="/pricing /pricing/developer /pricing/team /pricing/business-hosted /pricing/business-enterprise /pricing">
+                  Pricing
+</a>              </li>
+          </ul>
+        </nav>
+
+      <div class="d-flex">
+          <div class="d-lg-flex flex-items-center mr-3">
+            <div class="header-search scoped-search site-scoped-search js-site-search" role="search">
+  <!-- '"` --><!-- </textarea></xmp> --></option></form><form accept-charset="UTF-8" action="/denizyuret/Knet.jl/search" class="js-site-search-form" data-scoped-search-url="/denizyuret/Knet.jl/search" data-unscoped-search-url="/search" method="get"><div style="margin:0;padding:0;display:inline"><input name="utf8" type="hidden" value="&#x2713;" /></div>
+    <label class="form-control header-search-wrapper js-chromeless-input-container">
+        <a href="/denizyuret/Knet.jl/blob/master/src/rnn.jl" class="header-search-scope no-underline">This repository</a>
+      <input type="text"
+        class="form-control header-search-input js-site-search-focus js-site-search-field is-clearable"
+        data-hotkey="s"
+        name="q"
+        value=""
+        placeholder="Search"
+        aria-label="Search this repository"
+        data-unscoped-placeholder="Search GitHub"
+        data-scoped-placeholder="Search"
+        autocapitalize="off">
+        <input type="hidden" class="js-site-search-type-field" name="type" >
+    </label>
+</form></div>
+
+          </div>
+
+        <span class="d-inline-block">
+            <div class="HeaderNavlink px-0 py-2 m-0">
+              <a class="text-bold text-white no-underline" href="/login?return_to=%2Fdenizyuret%2FKnet.jl%2Fblob%2Fmaster%2Fsrc%2Frnn.jl" data-ga-click="(Logged out) Header, clicked Sign in, text:sign-in">Sign in</a>
+                <span class="text-gray">or</span>
+                <a class="text-bold text-white no-underline" href="/join?source=header-repo" data-ga-click="(Logged out) Header, clicked Sign up, text:sign-up">Sign up</a>
+            </div>
+        </span>
+      </div>
+    </div>
+  </div>
+</header>
+
+
+  </div>
+
+  <div id="start-of-content" class="show-on-focus"></div>
+
+    <div id="js-flash-container">
+</div>
+
+
+
+  <div role="main">
+        <div itemscope itemtype="http://schema.org/SoftwareSourceCode">
+    <div id="js-repo-pjax-container" data-pjax-container>
+      
+
+
+
+
+
+  <div class="pagehead repohead instapaper_ignore readability-menu experiment-repo-nav ">
+    <div class="repohead-details-container clearfix container ">
+
+      <ul class="pagehead-actions">
+  <li>
+      <a href="/login?return_to=%2Fdenizyuret%2FKnet.jl"
+    class="btn btn-sm btn-with-count tooltipped tooltipped-n"
+    aria-label="You must be signed in to watch a repository" rel="nofollow">
+    <svg aria-hidden="true" class="octicon octicon-eye" height="16" version="1.1" viewBox="0 0 16 16" width="16"><path fill-rule="evenodd" d="M8.06 2C3 2 0 8 0 8s3 6 8.06 6C13 14 16 8 16 8s-3-6-7.94-6zM8 12c-2.2 0-4-1.78-4-4 0-2.2 1.8-4 4-4 2.22 0 4 1.8 4 4 0 2.22-1.78 4-4 4zm2-4c0 1.11-.89 2-2 2-1.11 0-2-.89-2-2 0-1.11.89-2 2-2 1.11 0 2 .89 2 2z"/></svg>
+    Watch
+  </a>
+  <a class="social-count" href="/denizyuret/Knet.jl/watchers"
+     aria-label="58 users are watching this repository">
+    58
+  </a>
+
+  </li>
+
+  <li>
+      <a href="/login?return_to=%2Fdenizyuret%2FKnet.jl"
+    class="btn btn-sm btn-with-count tooltipped tooltipped-n"
+    aria-label="You must be signed in to star a repository" rel="nofollow">
+    <svg aria-hidden="true" class="octicon octicon-star" height="16" version="1.1" viewBox="0 0 14 16" width="14"><path fill-rule="evenodd" d="M14 6l-4.9-.64L7 1 4.9 5.36 0 6l3.6 3.26L2.67 14 7 11.67 11.33 14l-.93-4.74z"/></svg>
+    Star
+  </a>
+
+    <a class="social-count js-social-count" href="/denizyuret/Knet.jl/stargazers"
+      aria-label="409 users starred this repository">
+      409
+    </a>
+
+  </li>
+
+  <li>
+      <a href="/login?return_to=%2Fdenizyuret%2FKnet.jl"
+        class="btn btn-sm btn-with-count tooltipped tooltipped-n"
+        aria-label="You must be signed in to fork a repository" rel="nofollow">
+        <svg aria-hidden="true" class="octicon octicon-repo-forked" height="16" version="1.1" viewBox="0 0 10 16" width="10"><path fill-rule="evenodd" d="M8 1a1.993 1.993 0 0 0-1 3.72V6L5 8 3 6V4.72A1.993 1.993 0 0 0 2 1a1.993 1.993 0 0 0-1 3.72V6.5l3 3v1.78A1.993 1.993 0 0 0 5 15a1.993 1.993 0 0 0 1-3.72V9.5l3-3V4.72A1.993 1.993 0 0 0 8 1zM2 4.2C1.34 4.2.8 3.65.8 3c0-.65.55-1.2 1.2-1.2.65 0 1.2.55 1.2 1.2 0 .65-.55 1.2-1.2 1.2zm3 10c-.66 0-1.2-.55-1.2-1.2 0-.65.55-1.2 1.2-1.2.65 0 1.2.55 1.2 1.2 0 .65-.55 1.2-1.2 1.2zm3-10c-.66 0-1.2-.55-1.2-1.2 0-.65.55-1.2 1.2-1.2.65 0 1.2.55 1.2 1.2 0 .65-.55 1.2-1.2 1.2z"/></svg>
+        Fork
+      </a>
+
+    <a href="/denizyuret/Knet.jl/network" class="social-count"
+       aria-label="97 users forked this repository">
+      97
+    </a>
+  </li>
+</ul>
+
+      <h1 class="public ">
+  <svg aria-hidden="true" class="octicon octicon-repo" height="16" version="1.1" viewBox="0 0 12 16" width="12"><path fill-rule="evenodd" d="M4 9H3V8h1v1zm0-3H3v1h1V6zm0-2H3v1h1V4zm0-2H3v1h1V2zm8-1v12c0 .55-.45 1-1 1H6v2l-1.5-1.5L3 16v-2H1c-.55 0-1-.45-1-1V1c0-.55.45-1 1-1h10c.55 0 1 .45 1 1zm-1 10H1v2h2v-1h3v1h5v-2zm0-10H2v9h9V1z"/></svg>
+  <span class="author" itemprop="author"><a href="/denizyuret" class="url fn" rel="author">denizyuret</a></span><!--
+--><span class="path-divider">/</span><!--
+--><strong itemprop="name"><a href="/denizyuret/Knet.jl" data-pjax="#js-repo-pjax-container">Knet.jl</a></strong>
+
+</h1>
+
+    </div>
+    
+<nav class="reponav js-repo-nav js-sidenav-container-pjax container"
+     itemscope
+     itemtype="http://schema.org/BreadcrumbList"
+     role="navigation"
+     data-pjax="#js-repo-pjax-container">
+
+  <span itemscope itemtype="http://schema.org/ListItem" itemprop="itemListElement">
+    <a href="/denizyuret/Knet.jl" class="js-selected-navigation-item selected reponav-item" data-hotkey="g c" data-selected-links="repo_source repo_downloads repo_commits repo_releases repo_tags repo_branches repo_packages /denizyuret/Knet.jl" itemprop="url">
+      <svg aria-hidden="true" class="octicon octicon-code" height="16" version="1.1" viewBox="0 0 14 16" width="14"><path fill-rule="evenodd" d="M9.5 3L8 4.5 11.5 8 8 11.5 9.5 13 14 8 9.5 3zm-5 0L0 8l4.5 5L6 11.5 2.5 8 6 4.5 4.5 3z"/></svg>
+      <span itemprop="name">Code</span>
+      <meta itemprop="position" content="1">
+</a>  </span>
+
+    <span itemscope itemtype="http://schema.org/ListItem" itemprop="itemListElement">
+      <a href="/denizyuret/Knet.jl/issues" class="js-selected-navigation-item reponav-item" data-hotkey="g i" data-selected-links="repo_issues repo_labels repo_milestones /denizyuret/Knet.jl/issues" itemprop="url">
+        <svg aria-hidden="true" class="octicon octicon-issue-opened" height="16" version="1.1" viewBox="0 0 14 16" width="14"><path fill-rule="evenodd" d="M7 2.3c3.14 0 5.7 2.56 5.7 5.7s-2.56 5.7-5.7 5.7A5.71 5.71 0 0 1 1.3 8c0-3.14 2.56-5.7 5.7-5.7zM7 1C3.14 1 0 4.14 0 8s3.14 7 7 7 7-3.14 7-7-3.14-7-7-7zm1 3H6v5h2V4zm0 6H6v2h2v-2z"/></svg>
+        <span itemprop="name">Issues</span>
+        <span class="Counter">51</span>
+        <meta itemprop="position" content="2">
+</a>    </span>
+
+  <span itemscope itemtype="http://schema.org/ListItem" itemprop="itemListElement">
+    <a href="/denizyuret/Knet.jl/pulls" class="js-selected-navigation-item reponav-item" data-hotkey="g p" data-selected-links="repo_pulls /denizyuret/Knet.jl/pulls" itemprop="url">
+      <svg aria-hidden="true" class="octicon octicon-git-pull-request" height="16" version="1.1" viewBox="0 0 12 16" width="12"><path fill-rule="evenodd" d="M11 11.28V5c-.03-.78-.34-1.47-.94-2.06C9.46 2.35 8.78 2.03 8 2H7V0L4 3l3 3V4h1c.27.02.48.11.69.31.21.2.3.42.31.69v6.28A1.993 1.993 0 0 0 10 15a1.993 1.993 0 0 0 1-3.72zm-1 2.92c-.66 0-1.2-.55-1.2-1.2 0-.65.55-1.2 1.2-1.2.65 0 1.2.55 1.2 1.2 0 .65-.55 1.2-1.2 1.2zM4 3c0-1.11-.89-2-2-2a1.993 1.993 0 0 0-1 3.72v6.56A1.993 1.993 0 0 0 2 15a1.993 1.993 0 0 0 1-3.72V4.72c.59-.34 1-.98 1-1.72zm-.8 10c0 .66-.55 1.2-1.2 1.2-.65 0-1.2-.55-1.2-1.2 0-.65.55-1.2 1.2-1.2.65 0 1.2.55 1.2 1.2zM2 4.2C1.34 4.2.8 3.65.8 3c0-.65.55-1.2 1.2-1.2.65 0 1.2.55 1.2 1.2 0 .65-.55 1.2-1.2 1.2z"/></svg>
+      <span itemprop="name">Pull requests</span>
+      <span class="Counter">5</span>
+      <meta itemprop="position" content="3">
+</a>  </span>
+
+    <a href="/denizyuret/Knet.jl/projects" class="js-selected-navigation-item reponav-item" data-hotkey="g b" data-selected-links="repo_projects new_repo_project repo_project /denizyuret/Knet.jl/projects">
+      <svg aria-hidden="true" class="octicon octicon-project" height="16" version="1.1" viewBox="0 0 15 16" width="15"><path fill-rule="evenodd" d="M10 12h3V2h-3v10zm-4-2h3V2H6v8zm-4 4h3V2H2v12zm-1 1h13V1H1v14zM14 0H1a1 1 0 0 0-1 1v14a1 1 0 0 0 1 1h13a1 1 0 0 0 1-1V1a1 1 0 0 0-1-1z"/></svg>
+      Projects
+      <span class="Counter" >0</span>
+</a>
+
+
+  <a href="/denizyuret/Knet.jl/pulse" class="js-selected-navigation-item reponav-item" data-selected-links="repo_graphs repo_contributors dependency_graph pulse /denizyuret/Knet.jl/pulse">
+    <svg aria-hidden="true" class="octicon octicon-graph" height="16" version="1.1" viewBox="0 0 16 16" width="16"><path fill-rule="evenodd" d="M16 14v1H0V0h1v14h15zM5 13H3V8h2v5zm4 0H7V3h2v10zm4 0h-2V6h2v7z"/></svg>
+    Insights
+</a>
+
+</nav>
+
+
+  </div>
+
+<div class="container new-discussion-timeline experiment-repo-nav">
+  <div class="repository-content">
+
+    
+  <a href="/denizyuret/Knet.jl/blob/56d3fbc2799ddb022df688418639da6b85be9a35/src/rnn.jl" class="d-none js-permalink-shortcut" data-hotkey="y">Permalink</a>
+
+  <!-- blob contrib key: blob_contributors:v21:668729ce2b533d8cbf3991acfaee8c25 -->
+
+  <div class="file-navigation js-zeroclipboard-container">
+    
+<div class="select-menu branch-select-menu js-menu-container js-select-menu float-left">
+  <button class=" btn btn-sm select-menu-button js-menu-target css-truncate" data-hotkey="w"
+    
+    type="button" aria-label="Switch branches or tags" aria-expanded="false" aria-haspopup="true">
+      <i>Branch:</i>
+      <span class="js-select-button css-truncate-target">master</span>
+  </button>
+
+  <div class="select-menu-modal-holder js-menu-content js-navigation-container" data-pjax>
+
+    <div class="select-menu-modal">
+      <div class="select-menu-header">
+        <svg aria-label="Close" class="octicon octicon-x js-menu-close" height="16" role="img" version="1.1" viewBox="0 0 12 16" width="12"><path fill-rule="evenodd" d="M7.48 8l3.75 3.75-1.48 1.48L6 9.48l-3.75 3.75-1.48-1.48L4.52 8 .77 4.25l1.48-1.48L6 6.52l3.75-3.75 1.48 1.48z"/></svg>
+        <span class="select-menu-title">Switch branches/tags</span>
+      </div>
+
+      <div class="select-menu-filters">
+        <div class="select-menu-text-filter">
+          <input type="text" aria-label="Filter branches/tags" id="context-commitish-filter-field" class="form-control js-filterable-field js-navigation-enable" placeholder="Filter branches/tags">
+        </div>
+        <div class="select-menu-tabs">
+          <ul>
+            <li class="select-menu-tab">
+              <a href="#" data-tab-filter="branches" data-filter-placeholder="Filter branches/tags" class="js-select-menu-tab" role="tab">Branches</a>
+            </li>
+            <li class="select-menu-tab">
+              <a href="#" data-tab-filter="tags" data-filter-placeholder="Find a tag…" class="js-select-menu-tab" role="tab">Tags</a>
+            </li>
+          </ul>
+        </div>
+      </div>
+
+      <div class="select-menu-list select-menu-tab-bucket js-select-menu-tab-bucket" data-tab-filter="branches" role="menu">
+
+        <div data-filterable-for="context-commitish-filter-field" data-filterable-type="substring">
+
+
+            <a class="select-menu-item js-navigation-item js-navigation-open "
+               href="/denizyuret/Knet.jl/blob/CuArrays/src/rnn.jl"
+               data-name="CuArrays"
+               data-skip-pjax="true"
+               rel="nofollow">
+              <svg aria-hidden="true" class="octicon octicon-check select-menu-item-icon" height="16" version="1.1" viewBox="0 0 12 16" width="12"><path fill-rule="evenodd" d="M12 5l-8 8-4-4 1.5-1.5L4 10l6.5-6.5z"/></svg>
+              <span class="select-menu-item-text css-truncate-target js-select-menu-filter-text">
+                CuArrays
+              </span>
+            </a>
+            <a class="select-menu-item js-navigation-item js-navigation-open "
+               href="/denizyuret/Knet.jl/blob/GPUArrays/src/rnn.jl"
+               data-name="GPUArrays"
+               data-skip-pjax="true"
+               rel="nofollow">
+              <svg aria-hidden="true" class="octicon octicon-check select-menu-item-icon" height="16" version="1.1" viewBox="0 0 12 16" width="12"><path fill-rule="evenodd" d="M12 5l-8 8-4-4 1.5-1.5L4 10l6.5-6.5z"/></svg>
+              <span class="select-menu-item-text css-truncate-target js-select-menu-filter-text">
+                GPUArrays
+              </span>
+            </a>
+            <a class="select-menu-item js-navigation-item js-navigation-open "
+               href="/denizyuret/Knet.jl/blob/conv/src/rnn.jl"
+               data-name="conv"
+               data-skip-pjax="true"
+               rel="nofollow">
+              <svg aria-hidden="true" class="octicon octicon-check select-menu-item-icon" height="16" version="1.1" viewBox="0 0 12 16" width="12"><path fill-rule="evenodd" d="M12 5l-8 8-4-4 1.5-1.5L4 10l6.5-6.5z"/></svg>
+              <span class="select-menu-item-text css-truncate-target js-select-menu-filter-text">
+                conv
+              </span>
+            </a>
+            <a class="select-menu-item js-navigation-item js-navigation-open "
+               href="/denizyuret/Knet.jl/blob/conv5/src/rnn.jl"
+               data-name="conv5"
+               data-skip-pjax="true"
+               rel="nofollow">
+              <svg aria-hidden="true" class="octicon octicon-check select-menu-item-icon" height="16" version="1.1" viewBox="0 0 12 16" width="12"><path fill-rule="evenodd" d="M12 5l-8 8-4-4 1.5-1.5L4 10l6.5-6.5z"/></svg>
+              <span class="select-menu-item-text css-truncate-target js-select-menu-filter-text">
+                conv5
+              </span>
+            </a>
+            <a class="select-menu-item js-navigation-item js-navigation-open "
+               href="/denizyuret/Knet.jl/blob/cpuconv/src/rnn.jl"
+               data-name="cpuconv"
+               data-skip-pjax="true"
+               rel="nofollow">
+              <svg aria-hidden="true" class="octicon octicon-check select-menu-item-icon" height="16" version="1.1" viewBox="0 0 12 16" width="12"><path fill-rule="evenodd" d="M12 5l-8 8-4-4 1.5-1.5L4 10l6.5-6.5z"/></svg>
+              <span class="select-menu-item-text css-truncate-target js-select-menu-filter-text">
+                cpuconv
+              </span>
+            </a>
+            <a class="select-menu-item js-navigation-item js-navigation-open "
+               href="/denizyuret/Knet.jl/blob/dev/src/rnn.jl"
+               data-name="dev"
+               data-skip-pjax="true"
+               rel="nofollow">
+              <svg aria-hidden="true" class="octicon octicon-check select-menu-item-icon" height="16" version="1.1" viewBox="0 0 12 16" width="12"><path fill-rule="evenodd" d="M12 5l-8 8-4-4 1.5-1.5L4 10l6.5-6.5z"/></svg>
+              <span class="select-menu-item-text css-truncate-target js-select-menu-filter-text">
+                dev
+              </span>
+            </a>
+            <a class="select-menu-item js-navigation-item js-navigation-open "
+               href="/denizyuret/Knet.jl/blob/droptest/src/rnn.jl"
+               data-name="droptest"
+               data-skip-pjax="true"
+               rel="nofollow">
+              <svg aria-hidden="true" class="octicon octicon-check select-menu-item-icon" height="16" version="1.1" viewBox="0 0 12 16" width="12"><path fill-rule="evenodd" d="M12 5l-8 8-4-4 1.5-1.5L4 10l6.5-6.5z"/></svg>
+              <span class="select-menu-item-text css-truncate-target js-select-menu-filter-text">
+                droptest
+              </span>
+            </a>
+            <a class="select-menu-item js-navigation-item js-navigation-open "
+               href="/denizyuret/Knet.jl/blob/gh-pages/src/rnn.jl"
+               data-name="gh-pages"
+               data-skip-pjax="true"
+               rel="nofollow">
+              <svg aria-hidden="true" class="octicon octicon-check select-menu-item-icon" height="16" version="1.1" viewBox="0 0 12 16" width="12"><path fill-rule="evenodd" d="M12 5l-8 8-4-4 1.5-1.5L4 10l6.5-6.5z"/></svg>
+              <span class="select-menu-item-text css-truncate-target js-select-menu-filter-text">
+                gh-pages
+              </span>
+            </a>
+            <a class="select-menu-item js-navigation-item js-navigation-open "
+               href="/denizyuret/Knet.jl/blob/gpuprof/src/rnn.jl"
+               data-name="gpuprof"
+               data-skip-pjax="true"
+               rel="nofollow">
+              <svg aria-hidden="true" class="octicon octicon-check select-menu-item-icon" height="16" version="1.1" viewBox="0 0 12 16" width="12"><path fill-rule="evenodd" d="M12 5l-8 8-4-4 1.5-1.5L4 10l6.5-6.5z"/></svg>
+              <span class="select-menu-item-text css-truncate-target js-select-menu-filter-text">
+                gpuprof
+              </span>
+            </a>
+            <a class="select-menu-item js-navigation-item js-navigation-open "
+               href="/denizyuret/Knet.jl/blob/handout-mtg/src/rnn.jl"
+               data-name="handout-mtg"
+               data-skip-pjax="true"
+               rel="nofollow">
+              <svg aria-hidden="true" class="octicon octicon-check select-menu-item-icon" height="16" version="1.1" viewBox="0 0 12 16" width="12"><path fill-rule="evenodd" d="M12 5l-8 8-4-4 1.5-1.5L4 10l6.5-6.5z"/></svg>
+              <span class="select-menu-item-text css-truncate-target js-select-menu-filter-text">
+                handout-mtg
+              </span>
+            </a>
+            <a class="select-menu-item js-navigation-item js-navigation-open "
+               href="/denizyuret/Knet.jl/blob/ilkarman/src/rnn.jl"
+               data-name="ilkarman"
+               data-skip-pjax="true"
+               rel="nofollow">
+              <svg aria-hidden="true" class="octicon octicon-check select-menu-item-icon" height="16" version="1.1" viewBox="0 0 12 16" width="12"><path fill-rule="evenodd" d="M12 5l-8 8-4-4 1.5-1.5L4 10l6.5-6.5z"/></svg>
+              <span class="select-menu-item-text css-truncate-target js-select-menu-filter-text">
+                ilkarman
+              </span>
+            </a>
+            <a class="select-menu-item js-navigation-item js-navigation-open "
+               href="/denizyuret/Knet.jl/blob/ipa/src/rnn.jl"
+               data-name="ipa"
+               data-skip-pjax="true"
+               rel="nofollow">
+              <svg aria-hidden="true" class="octicon octicon-check select-menu-item-icon" height="16" version="1.1" viewBox="0 0 12 16" width="12"><path fill-rule="evenodd" d="M12 5l-8 8-4-4 1.5-1.5L4 10l6.5-6.5z"/></svg>
+              <span class="select-menu-item-text css-truncate-target js-select-menu-filter-text">
+                ipa
+              </span>
+            </a>
+            <a class="select-menu-item js-navigation-item js-navigation-open "
+               href="/denizyuret/Knet.jl/blob/itembased/src/rnn.jl"
+               data-name="itembased"
+               data-skip-pjax="true"
+               rel="nofollow">
+              <svg aria-hidden="true" class="octicon octicon-check select-menu-item-icon" height="16" version="1.1" viewBox="0 0 12 16" width="12"><path fill-rule="evenodd" d="M12 5l-8 8-4-4 1.5-1.5L4 10l6.5-6.5z"/></svg>
+              <span class="select-menu-item-text css-truncate-target js-select-menu-filter-text">
+                itembased
+              </span>
+            </a>
+            <a class="select-menu-item js-navigation-item js-navigation-open "
+               href="/denizyuret/Knet.jl/blob/lcn/src/rnn.jl"
+               data-name="lcn"
+               data-skip-pjax="true"
+               rel="nofollow">
+              <svg aria-hidden="true" class="octicon octicon-check select-menu-item-icon" height="16" version="1.1" viewBox="0 0 12 16" width="12"><path fill-rule="evenodd" d="M12 5l-8 8-4-4 1.5-1.5L4 10l6.5-6.5z"/></svg>
+              <span class="select-menu-item-text css-truncate-target js-select-menu-filter-text">
+                lcn
+              </span>
+            </a>
+            <a class="select-menu-item js-navigation-item js-navigation-open selected"
+               href="/denizyuret/Knet.jl/blob/master/src/rnn.jl"
+               data-name="master"
+               data-skip-pjax="true"
+               rel="nofollow">
+              <svg aria-hidden="true" class="octicon octicon-check select-menu-item-icon" height="16" version="1.1" viewBox="0 0 12 16" width="12"><path fill-rule="evenodd" d="M12 5l-8 8-4-4 1.5-1.5L4 10l6.5-6.5z"/></svg>
+              <span class="select-menu-item-text css-truncate-target js-select-menu-filter-text">
+                master
+              </span>
+            </a>
+            <a class="select-menu-item js-navigation-item js-navigation-open "
+               href="/denizyuret/Knet.jl/blob/mnist4d/src/rnn.jl"
+               data-name="mnist4d"
+               data-skip-pjax="true"
+               rel="nofollow">
+              <svg aria-hidden="true" class="octicon octicon-check select-menu-item-icon" height="16" version="1.1" viewBox="0 0 12 16" width="12"><path fill-rule="evenodd" d="M12 5l-8 8-4-4 1.5-1.5L4 10l6.5-6.5z"/></svg>
+              <span class="select-menu-item-text css-truncate-target js-select-menu-filter-text">
+                mnist4d
+              </span>
+            </a>
+            <a class="select-menu-item js-navigation-item js-navigation-open "
+               href="/denizyuret/Knet.jl/blob/mochaconv/src/rnn.jl"
+               data-name="mochaconv"
+               data-skip-pjax="true"
+               rel="nofollow">
+              <svg aria-hidden="true" class="octicon octicon-check select-menu-item-icon" height="16" version="1.1" viewBox="0 0 12 16" width="12"><path fill-rule="evenodd" d="M12 5l-8 8-4-4 1.5-1.5L4 10l6.5-6.5z"/></svg>
+              <span class="select-menu-item-text css-truncate-target js-select-menu-filter-text">
+                mochaconv
+              </span>
+            </a>
+            <a class="select-menu-item js-navigation-item js-navigation-open "
+               href="/denizyuret/Knet.jl/blob/naacl16/src/rnn.jl"
+               data-name="naacl16"
+               data-skip-pjax="true"
+               rel="nofollow">
+              <svg aria-hidden="true" class="octicon octicon-check select-menu-item-icon" height="16" version="1.1" viewBox="0 0 12 16" width="12"><path fill-rule="evenodd" d="M12 5l-8 8-4-4 1.5-1.5L4 10l6.5-6.5z"/></svg>
+              <span class="select-menu-item-text css-truncate-target js-select-menu-filter-text">
+                naacl16
+              </span>
+            </a>
+            <a class="select-menu-item js-navigation-item js-navigation-open "
+               href="/denizyuret/Knet.jl/blob/nce/src/rnn.jl"
+               data-name="nce"
+               data-skip-pjax="true"
+               rel="nofollow">
+              <svg aria-hidden="true" class="octicon octicon-check select-menu-item-icon" height="16" version="1.1" viewBox="0 0 12 16" width="12"><path fill-rule="evenodd" d="M12 5l-8 8-4-4 1.5-1.5L4 10l6.5-6.5z"/></svg>
+              <span class="select-menu-item-text css-truncate-target js-select-menu-filter-text">
+                nce
+              </span>
+            </a>
+            <a class="select-menu-item js-navigation-item js-navigation-open "
+               href="/denizyuret/Knet.jl/blob/nce8/src/rnn.jl"
+               data-name="nce8"
+               data-skip-pjax="true"
+               rel="nofollow">
+              <svg aria-hidden="true" class="octicon octicon-check select-menu-item-icon" height="16" version="1.1" viewBox="0 0 12 16" width="12"><path fill-rule="evenodd" d="M12 5l-8 8-4-4 1.5-1.5L4 10l6.5-6.5z"/></svg>
+              <span class="select-menu-item-text css-truncate-target js-select-menu-filter-text">
+                nce8
+              </span>
+            </a>
+            <a class="select-menu-item js-navigation-item js-navigation-open "
+               href="/denizyuret/Knet.jl/blob/newdocs/src/rnn.jl"
+               data-name="newdocs"
+               data-skip-pjax="true"
+               rel="nofollow">
+              <svg aria-hidden="true" class="octicon octicon-check select-menu-item-icon" height="16" version="1.1" viewBox="0 0 12 16" width="12"><path fill-rule="evenodd" d="M12 5l-8 8-4-4 1.5-1.5L4 10l6.5-6.5z"/></svg>
+              <span class="select-menu-item-text css-truncate-target js-select-menu-filter-text">
+                newdocs
+              </span>
+            </a>
+            <a class="select-menu-item js-navigation-item js-navigation-open "
+               href="/denizyuret/Knet.jl/blob/newupdate/src/rnn.jl"
+               data-name="newupdate"
+               data-skip-pjax="true"
+               rel="nofollow">
+              <svg aria-hidden="true" class="octicon octicon-check select-menu-item-icon" height="16" version="1.1" viewBox="0 0 12 16" width="12"><path fill-rule="evenodd" d="M12 5l-8 8-4-4 1.5-1.5L4 10l6.5-6.5z"/></svg>
+              <span class="select-menu-item-text css-truncate-target js-select-menu-filter-text">
+                newupdate
+              </span>
+            </a>
+            <a class="select-menu-item js-navigation-item js-navigation-open "
+               href="/denizyuret/Knet.jl/blob/perceptron/src/rnn.jl"
+               data-name="perceptron"
+               data-skip-pjax="true"
+               rel="nofollow">
+              <svg aria-hidden="true" class="octicon octicon-check select-menu-item-icon" height="16" version="1.1" viewBox="0 0 12 16" width="12"><path fill-rule="evenodd" d="M12 5l-8 8-4-4 1.5-1.5L4 10l6.5-6.5z"/></svg>
+              <span class="select-menu-item-text css-truncate-target js-select-menu-filter-text">
+                perceptron
+              </span>
+            </a>
+            <a class="select-menu-item js-navigation-item js-navigation-open "
+               href="/denizyuret/Knet.jl/blob/quaertym-patch-1/src/rnn.jl"
+               data-name="quaertym-patch-1"
+               data-skip-pjax="true"
+               rel="nofollow">
+              <svg aria-hidden="true" class="octicon octicon-check select-menu-item-icon" height="16" version="1.1" viewBox="0 0 12 16" width="12"><path fill-rule="evenodd" d="M12 5l-8 8-4-4 1.5-1.5L4 10l6.5-6.5z"/></svg>
+              <span class="select-menu-item-text css-truncate-target js-select-menu-filter-text">
+                quaertym-patch-1
+              </span>
+            </a>
+            <a class="select-menu-item js-navigation-item js-navigation-open "
+               href="/denizyuret/Knet.jl/blob/release-0/src/rnn.jl"
+               data-name="release-0"
+               data-skip-pjax="true"
+               rel="nofollow">
+              <svg aria-hidden="true" class="octicon octicon-check select-menu-item-icon" height="16" version="1.1" viewBox="0 0 12 16" width="12"><path fill-rule="evenodd" d="M12 5l-8 8-4-4 1.5-1.5L4 10l6.5-6.5z"/></svg>
+              <span class="select-menu-item-text css-truncate-target js-select-menu-filter-text">
+                release-0
+              </span>
+            </a>
+            <a class="select-menu-item js-navigation-item js-navigation-open "
+               href="/denizyuret/Knet.jl/blob/release-0.0/src/rnn.jl"
+               data-name="release-0.0"
+               data-skip-pjax="true"
+               rel="nofollow">
+              <svg aria-hidden="true" class="octicon octicon-check select-menu-item-icon" height="16" version="1.1" viewBox="0 0 12 16" width="12"><path fill-rule="evenodd" d="M12 5l-8 8-4-4 1.5-1.5L4 10l6.5-6.5z"/></svg>
+              <span class="select-menu-item-text css-truncate-target js-select-menu-filter-text">
+                release-0.0
+              </span>
+            </a>
+            <a class="select-menu-item js-navigation-item js-navigation-open "
+               href="/denizyuret/Knet.jl/blob/release-0.1/src/rnn.jl"
+               data-name="release-0.1"
+               data-skip-pjax="true"
+               rel="nofollow">
+              <svg aria-hidden="true" class="octicon octicon-check select-menu-item-icon" height="16" version="1.1" viewBox="0 0 12 16" width="12"><path fill-rule="evenodd" d="M12 5l-8 8-4-4 1.5-1.5L4 10l6.5-6.5z"/></svg>
+              <span class="select-menu-item-text css-truncate-target js-select-menu-filter-text">
+                release-0.1
+              </span>
+            </a>
+            <a class="select-menu-item js-navigation-item js-navigation-open "
+               href="/denizyuret/Knet.jl/blob/release-0.2/src/rnn.jl"
+               data-name="release-0.2"
+               data-skip-pjax="true"
+               rel="nofollow">
+              <svg aria-hidden="true" class="octicon octicon-check select-menu-item-icon" height="16" version="1.1" viewBox="0 0 12 16" width="12"><path fill-rule="evenodd" d="M12 5l-8 8-4-4 1.5-1.5L4 10l6.5-6.5z"/></svg>
+              <span class="select-menu-item-text css-truncate-target js-select-menu-filter-text">
+                release-0.2
+              </span>
+            </a>
+            <a class="select-menu-item js-navigation-item js-navigation-open "
+               href="/denizyuret/Knet.jl/blob/release-0.2.3/src/rnn.jl"
+               data-name="release-0.2.3"
+               data-skip-pjax="true"
+               rel="nofollow">
+              <svg aria-hidden="true" class="octicon octicon-check select-menu-item-icon" height="16" version="1.1" viewBox="0 0 12 16" width="12"><path fill-rule="evenodd" d="M12 5l-8 8-4-4 1.5-1.5L4 10l6.5-6.5z"/></svg>
+              <span class="select-menu-item-text css-truncate-target js-select-menu-filter-text">
+                release-0.2.3
+              </span>
+            </a>
+            <a class="select-menu-item js-navigation-item js-navigation-open "
+               href="/denizyuret/Knet.jl/blob/release-0.3/src/rnn.jl"
+               data-name="release-0.3"
+               data-skip-pjax="true"
+               rel="nofollow">
+              <svg aria-hidden="true" class="octicon octicon-check select-menu-item-icon" height="16" version="1.1" viewBox="0 0 12 16" width="12"><path fill-rule="evenodd" d="M12 5l-8 8-4-4 1.5-1.5L4 10l6.5-6.5z"/></svg>
+              <span class="select-menu-item-text css-truncate-target js-select-menu-filter-text">
+                release-0.3
+              </span>
+            </a>
+            <a class="select-menu-item js-navigation-item js-navigation-open "
+               href="/denizyuret/Knet.jl/blob/release-0.4/src/rnn.jl"
+               data-name="release-0.4"
+               data-skip-pjax="true"
+               rel="nofollow">
+              <svg aria-hidden="true" class="octicon octicon-check select-menu-item-icon" height="16" version="1.1" viewBox="0 0 12 16" width="12"><path fill-rule="evenodd" d="M12 5l-8 8-4-4 1.5-1.5L4 10l6.5-6.5z"/></svg>
+              <span class="select-menu-item-text css-truncate-target js-select-menu-filter-text">
+                release-0.4
+              </span>
+            </a>
+            <a class="select-menu-item js-navigation-item js-navigation-open "
+               href="/denizyuret/Knet.jl/blob/release-0.5/src/rnn.jl"
+               data-name="release-0.5"
+               data-skip-pjax="true"
+               rel="nofollow">
+              <svg aria-hidden="true" class="octicon octicon-check select-menu-item-icon" height="16" version="1.1" viewBox="0 0 12 16" width="12"><path fill-rule="evenodd" d="M12 5l-8 8-4-4 1.5-1.5L4 10l6.5-6.5z"/></svg>
+              <span class="select-menu-item-text css-truncate-target js-select-menu-filter-text">
+                release-0.5
+              </span>
+            </a>
+            <a class="select-menu-item js-navigation-item js-navigation-open "
+               href="/denizyuret/Knet.jl/blob/release-0.6/src/rnn.jl"
+               data-name="release-0.6"
+               data-skip-pjax="true"
+               rel="nofollow">
+              <svg aria-hidden="true" class="octicon octicon-check select-menu-item-icon" height="16" version="1.1" viewBox="0 0 12 16" width="12"><path fill-rule="evenodd" d="M12 5l-8 8-4-4 1.5-1.5L4 10l6.5-6.5z"/></svg>
+              <span class="select-menu-item-text css-truncate-target js-select-menu-filter-text">
+                release-0.6
+              </span>
+            </a>
+            <a class="select-menu-item js-navigation-item js-navigation-open "
+               href="/denizyuret/Knet.jl/blob/release-0.7/src/rnn.jl"
+               data-name="release-0.7"
+               data-skip-pjax="true"
+               rel="nofollow">
+              <svg aria-hidden="true" class="octicon octicon-check select-menu-item-icon" height="16" version="1.1" viewBox="0 0 12 16" width="12"><path fill-rule="evenodd" d="M12 5l-8 8-4-4 1.5-1.5L4 10l6.5-6.5z"/></svg>
+              <span class="select-menu-item-text css-truncate-target js-select-menu-filter-text">
+                release-0.7
+              </span>
+            </a>
+            <a class="select-menu-item js-navigation-item js-navigation-open "
+               href="/denizyuret/Knet.jl/blob/rnn/src/rnn.jl"
+               data-name="rnn"
+               data-skip-pjax="true"
+               rel="nofollow">
+              <svg aria-hidden="true" class="octicon octicon-check select-menu-item-icon" height="16" version="1.1" viewBox="0 0 12 16" width="12"><path fill-rule="evenodd" d="M12 5l-8 8-4-4 1.5-1.5L4 10l6.5-6.5z"/></svg>
+              <span class="select-menu-item-text css-truncate-target js-select-menu-filter-text">
+                rnn
+              </span>
+            </a>
+            <a class="select-menu-item js-navigation-item js-navigation-open "
+               href="/denizyuret/Knet.jl/blob/rnncpu/src/rnn.jl"
+               data-name="rnncpu"
+               data-skip-pjax="true"
+               rel="nofollow">
+              <svg aria-hidden="true" class="octicon octicon-check select-menu-item-icon" height="16" version="1.1" viewBox="0 0 12 16" width="12"><path fill-rule="evenodd" d="M12 5l-8 8-4-4 1.5-1.5L4 10l6.5-6.5z"/></svg>
+              <span class="select-menu-item-text css-truncate-target js-select-menu-filter-text">
+                rnncpu
+              </span>
+            </a>
+            <a class="select-menu-item js-navigation-item js-navigation-open "
+               href="/denizyuret/Knet.jl/blob/rtfd2github/src/rnn.jl"
+               data-name="rtfd2github"
+               data-skip-pjax="true"
+               rel="nofollow">
+              <svg aria-hidden="true" class="octicon octicon-check select-menu-item-icon" height="16" version="1.1" viewBox="0 0 12 16" width="12"><path fill-rule="evenodd" d="M12 5l-8 8-4-4 1.5-1.5L4 10l6.5-6.5z"/></svg>
+              <span class="select-menu-item-text css-truncate-target js-select-menu-filter-text">
+                rtfd2github
+              </span>
+            </a>
+            <a class="select-menu-item js-navigation-item js-navigation-open "
+               href="/denizyuret/Knet.jl/blob/tentencopy/src/rnn.jl"
+               data-name="tentencopy"
+               data-skip-pjax="true"
+               rel="nofollow">
+              <svg aria-hidden="true" class="octicon octicon-check select-menu-item-icon" height="16" version="1.1" viewBox="0 0 12 16" width="12"><path fill-rule="evenodd" d="M12 5l-8 8-4-4 1.5-1.5L4 10l6.5-6.5z"/></svg>
+              <span class="select-menu-item-text css-truncate-target js-select-menu-filter-text">
+                tentencopy
+              </span>
+            </a>
+            <a class="select-menu-item js-navigation-item js-navigation-open "
+               href="/denizyuret/Knet.jl/blob/transpose-0.7/src/rnn.jl"
+               data-name="transpose-0.7"
+               data-skip-pjax="true"
+               rel="nofollow">
+              <svg aria-hidden="true" class="octicon octicon-check select-menu-item-icon" height="16" version="1.1" viewBox="0 0 12 16" width="12"><path fill-rule="evenodd" d="M12 5l-8 8-4-4 1.5-1.5L4 10l6.5-6.5z"/></svg>
+              <span class="select-menu-item-text css-truncate-target js-select-menu-filter-text">
+                transpose-0.7
+              </span>
+            </a>
+            <a class="select-menu-item js-navigation-item js-navigation-open "
+               href="/denizyuret/Knet.jl/blob/windows/src/rnn.jl"
+               data-name="windows"
+               data-skip-pjax="true"
+               rel="nofollow">
+              <svg aria-hidden="true" class="octicon octicon-check select-menu-item-icon" height="16" version="1.1" viewBox="0 0 12 16" width="12"><path fill-rule="evenodd" d="M12 5l-8 8-4-4 1.5-1.5L4 10l6.5-6.5z"/></svg>
+              <span class="select-menu-item-text css-truncate-target js-select-menu-filter-text">
+                windows
+              </span>
+            </a>
+        </div>
+
+          <div class="select-menu-no-results">Nothing to show</div>
+      </div>
+
+      <div class="select-menu-list select-menu-tab-bucket js-select-menu-tab-bucket" data-tab-filter="tags">
+        <div data-filterable-for="context-commitish-filter-field" data-filterable-type="substring">
+
+
+            <a class="select-menu-item js-navigation-item js-navigation-open "
+              href="/denizyuret/Knet.jl/tree/v0.8.5/src/rnn.jl"
+              data-name="v0.8.5"
+              data-skip-pjax="true"
+              rel="nofollow">
+              <svg aria-hidden="true" class="octicon octicon-check select-menu-item-icon" height="16" version="1.1" viewBox="0 0 12 16" width="12"><path fill-rule="evenodd" d="M12 5l-8 8-4-4 1.5-1.5L4 10l6.5-6.5z"/></svg>
+              <span class="select-menu-item-text css-truncate-target" title="v0.8.5">
+                v0.8.5
+              </span>
+            </a>
+            <a class="select-menu-item js-navigation-item js-navigation-open "
+              href="/denizyuret/Knet.jl/tree/v0.8.4/src/rnn.jl"
+              data-name="v0.8.4"
+              data-skip-pjax="true"
+              rel="nofollow">
+              <svg aria-hidden="true" class="octicon octicon-check select-menu-item-icon" height="16" version="1.1" viewBox="0 0 12 16" width="12"><path fill-rule="evenodd" d="M12 5l-8 8-4-4 1.5-1.5L4 10l6.5-6.5z"/></svg>
+              <span class="select-menu-item-text css-truncate-target" title="v0.8.4">
+                v0.8.4
+              </span>
+            </a>
+            <a class="select-menu-item js-navigation-item js-navigation-open "
+              href="/denizyuret/Knet.jl/tree/v0.8.3/src/rnn.jl"
+              data-name="v0.8.3"
+              data-skip-pjax="true"
+              rel="nofollow">
+              <svg aria-hidden="true" class="octicon octicon-check select-menu-item-icon" height="16" version="1.1" viewBox="0 0 12 16" width="12"><path fill-rule="evenodd" d="M12 5l-8 8-4-4 1.5-1.5L4 10l6.5-6.5z"/></svg>
+              <span class="select-menu-item-text css-truncate-target" title="v0.8.3">
+                v0.8.3
+              </span>
+            </a>
+            <a class="select-menu-item js-navigation-item js-navigation-open "
+              href="/denizyuret/Knet.jl/tree/v0.8.2/src/rnn.jl"
+              data-name="v0.8.2"
+              data-skip-pjax="true"
+              rel="nofollow">
+              <svg aria-hidden="true" class="octicon octicon-check select-menu-item-icon" height="16" version="1.1" viewBox="0 0 12 16" width="12"><path fill-rule="evenodd" d="M12 5l-8 8-4-4 1.5-1.5L4 10l6.5-6.5z"/></svg>
+              <span class="select-menu-item-text css-truncate-target" title="v0.8.2">
+                v0.8.2
+              </span>
+            </a>
+            <a class="select-menu-item js-navigation-item js-navigation-open "
+              href="/denizyuret/Knet.jl/tree/v0.8.1/src/rnn.jl"
+              data-name="v0.8.1"
+              data-skip-pjax="true"
+              rel="nofollow">
+              <svg aria-hidden="true" class="octicon octicon-check select-menu-item-icon" height="16" version="1.1" viewBox="0 0 12 16" width="12"><path fill-rule="evenodd" d="M12 5l-8 8-4-4 1.5-1.5L4 10l6.5-6.5z"/></svg>
+              <span class="select-menu-item-text css-truncate-target" title="v0.8.1">
+                v0.8.1
+              </span>
+            </a>
+            <a class="select-menu-item js-navigation-item js-navigation-open "
+              href="/denizyuret/Knet.jl/tree/v0.8.0/src/rnn.jl"
+              data-name="v0.8.0"
+              data-skip-pjax="true"
+              rel="nofollow">
+              <svg aria-hidden="true" class="octicon octicon-check select-menu-item-icon" height="16" version="1.1" viewBox="0 0 12 16" width="12"><path fill-rule="evenodd" d="M12 5l-8 8-4-4 1.5-1.5L4 10l6.5-6.5z"/></svg>
+              <span class="select-menu-item-text css-truncate-target" title="v0.8.0">
+                v0.8.0
+              </span>
+            </a>
+            <a class="select-menu-item js-navigation-item js-navigation-open "
+              href="/denizyuret/Knet.jl/tree/v0.7.3/src/rnn.jl"
+              data-name="v0.7.3"
+              data-skip-pjax="true"
+              rel="nofollow">
+              <svg aria-hidden="true" class="octicon octicon-check select-menu-item-icon" height="16" version="1.1" viewBox="0 0 12 16" width="12"><path fill-rule="evenodd" d="M12 5l-8 8-4-4 1.5-1.5L4 10l6.5-6.5z"/></svg>
+              <span class="select-menu-item-text css-truncate-target" title="v0.7.3">
+                v0.7.3
+              </span>
+            </a>
+        </div>
+
+        <div class="select-menu-no-results">Nothing to show</div>
+      </div>
+
+    </div>
+  </div>
+</div>
+
+    <div class="BtnGroup float-right">
+      <a href="/denizyuret/Knet.jl/find/master"
+            class="js-pjax-capture-input btn btn-sm BtnGroup-item"
+            data-pjax
+            data-hotkey="t">
+        Find file
+      </a>
+      <button aria-label="Copy file path to clipboard" class="js-zeroclipboard btn btn-sm BtnGroup-item tooltipped tooltipped-s" data-copied-hint="Copied!" type="button">Copy path</button>
+    </div>
+    <div class="breadcrumb js-zeroclipboard-target">
+      <span class="repo-root js-repo-root"><span class="js-path-segment"><a href="/denizyuret/Knet.jl"><span>Knet.jl</span></a></span></span><span class="separator">/</span><span class="js-path-segment"><a href="/denizyuret/Knet.jl/tree/master/src"><span>src</span></a></span><span class="separator">/</span><strong class="final-path">rnn.jl</strong>
+    </div>
+  </div>
+
+
+  
+  <div class="commit-tease">
+      <span class="float-right">
+        <a class="commit-tease-sha" href="/denizyuret/Knet.jl/commit/77a6c3f31a84302ab06c3c297d49ed4b2bf9d98c" data-pjax>
+          77a6c3f
+        </a>
+        <relative-time datetime="2017-12-03T17:41:57Z">Dec 3, 2017</relative-time>
+      </span>
+      <div>
+        <img alt="@denizyuret" class="avatar" height="20" src="https://avatars3.githubusercontent.com/u/1822118?s=40&amp;v=4" width="20" />
+        <a href="/denizyuret" class="user-mention" rel="author">denizyuret</a>
+          <a href="/denizyuret/Knet.jl/commit/77a6c3f31a84302ab06c3c297d49ed4b2bf9d98c" class="message" data-pjax="true" title="CPU support for rnnparam, rnnparams, rnninit, rnnforw.
+(Except dropout, bidirectional, and batchSizes)">CPU support for rnnparam, rnnparams, rnninit, rnnforw.</a>
+      </div>
+
+    <div class="commit-tease-contributors">
+      <button type="button" class="btn-link muted-link contributors-toggle" data-facebox="#blob_contributors_box">
+        <strong>1</strong>
+         contributor
+      </button>
+      
+    </div>
+
+    <div id="blob_contributors_box" style="display:none">
+      <h2 class="facebox-header" data-facebox-id="facebox-header">Users who have contributed to this file</h2>
+      <ul class="facebox-user-list" data-facebox-id="facebox-description">
+          <li class="facebox-user-list-item">
+            <img alt="@denizyuret" height="24" src="https://avatars2.githubusercontent.com/u/1822118?s=48&amp;v=4" width="24" />
+            <a href="/denizyuret">denizyuret</a>
+          </li>
+      </ul>
+    </div>
+  </div>
+
+
+  <div class="file">
+    <div class="file-header">
+  <div class="file-actions">
+
+    <div class="BtnGroup">
+      <a href="/denizyuret/Knet.jl/raw/master/src/rnn.jl" class="btn btn-sm BtnGroup-item" id="raw-url">Raw</a>
+        <a href="/denizyuret/Knet.jl/blame/master/src/rnn.jl" class="btn btn-sm js-update-url-with-hash BtnGroup-item" data-hotkey="b">Blame</a>
+      <a href="/denizyuret/Knet.jl/commits/master/src/rnn.jl" class="btn btn-sm BtnGroup-item" rel="nofollow">History</a>
+    </div>
+
+
+        <button type="button" class="btn-octicon disabled tooltipped tooltipped-nw"
+          aria-label="You must be signed in to make or propose changes">
+          <svg aria-hidden="true" class="octicon octicon-pencil" height="16" version="1.1" viewBox="0 0 14 16" width="14"><path fill-rule="evenodd" d="M0 12v3h3l8-8-3-3-8 8zm3 2H1v-2h1v1h1v1zm10.3-9.3L12 6 9 3l1.3-1.3a.996.996 0 0 1 1.41 0l1.59 1.59c.39.39.39 1.02 0 1.41z"/></svg>
+        </button>
+        <button type="button" class="btn-octicon btn-octicon-danger disabled tooltipped tooltipped-nw"
+          aria-label="You must be signed in to make or propose changes">
+          <svg aria-hidden="true" class="octicon octicon-trashcan" height="16" version="1.1" viewBox="0 0 12 16" width="12"><path fill-rule="evenodd" d="M11 2H9c0-.55-.45-1-1-1H5c-.55 0-1 .45-1 1H2c-.55 0-1 .45-1 1v1c0 .55.45 1 1 1v9c0 .55.45 1 1 1h7c.55 0 1-.45 1-1V5c.55 0 1-.45 1-1V3c0-.55-.45-1-1-1zm-1 12H3V5h1v8h1V5h1v8h1V5h1v8h1V5h1v9zm1-10H2V3h9v1z"/></svg>
+        </button>
+  </div>
+
+  <div class="file-info">
+      747 lines (669 sloc)
+      <span class="file-info-divider"></span>
+    29.4 KB
+  </div>
+</div>
+
+    
+
+  <div itemprop="text" class="blob-wrapper data type-julia">
+      <table class="highlight tab-size js-file-line-container" data-tab-size="8">
+      <tr>
+        <td id="L1" class="blob-num js-line-number" data-line-number="1"></td>
+        <td id="LC1" class="blob-code blob-code-inner js-file-line"><span class="pl-c"><span class="pl-c">#</span> TODO: </span></td>
+      </tr>
+      <tr>
+        <td id="L2" class="blob-num js-line-number" data-line-number="2"></td>
+        <td id="LC2" class="blob-code blob-code-inner js-file-line"><span class="pl-c"><span class="pl-c">#</span> finish cpu implementation.</span></td>
+      </tr>
+      <tr>
+        <td id="L3" class="blob-num js-line-number" data-line-number="3"></td>
+        <td id="LC3" class="blob-code blob-code-inner js-file-line"><span class="pl-c"><span class="pl-c">#</span> make RNN objects callable?</span></td>
+      </tr>
+      <tr>
+        <td id="L4" class="blob-num js-line-number" data-line-number="4"></td>
+        <td id="LC4" class="blob-code blob-code-inner js-file-line">
+</td>
+      </tr>
+      <tr>
+        <td id="L5" class="blob-num js-line-number" data-line-number="5"></td>
+        <td id="LC5" class="blob-code blob-code-inner js-file-line"><span class="pl-c"><span class="pl-c">#</span>## Size chart (Julia sizes for CUDNN calls)</span></td>
+      </tr>
+      <tr>
+        <td id="L6" class="blob-num js-line-number" data-line-number="6"></td>
+        <td id="LC6" class="blob-code blob-code-inner js-file-line"><span class="pl-c"><span class="pl-c">#</span> Note: For Julia calls, x and y do not need the initial 1 dimension and B,T are optional.</span></td>
+      </tr>
+      <tr>
+        <td id="L7" class="blob-num js-line-number" data-line-number="7"></td>
+        <td id="LC7" class="blob-code blob-code-inner js-file-line"><span class="pl-c"><span class="pl-c">#</span></span></td>
+      </tr>
+      <tr>
+        <td id="L8" class="blob-num js-line-number" data-line-number="8"></td>
+        <td id="LC8" class="blob-code blob-code-inner js-file-line"><span class="pl-c"><span class="pl-c">#</span> x: (1,X,B,T) where X = inputSize, B = miniBatch, T = seqLength</span></td>
+      </tr>
+      <tr>
+        <td id="L9" class="blob-num js-line-number" data-line-number="9"></td>
+        <td id="LC9" class="blob-code blob-code-inner js-file-line"><span class="pl-c"><span class="pl-c">#</span> xDesc: Array of T (1,X,B) descriptors</span></td>
+      </tr>
+      <tr>
+        <td id="L10" class="blob-num js-line-number" data-line-number="10"></td>
+        <td id="LC10" class="blob-code blob-code-inner js-file-line"><span class="pl-c"><span class="pl-c">#</span> y: (1,Y,B,T) where Y = hiddenSize * (bidirectional ? 2 : 1)</span></td>
+      </tr>
+      <tr>
+        <td id="L11" class="blob-num js-line-number" data-line-number="11"></td>
+        <td id="LC11" class="blob-code blob-code-inner js-file-line"><span class="pl-c"><span class="pl-c">#</span> yDesc: Array of T (1,Y,B) descriptors</span></td>
+      </tr>
+      <tr>
+        <td id="L12" class="blob-num js-line-number" data-line-number="12"></td>
+        <td id="LC12" class="blob-code blob-code-inner js-file-line"><span class="pl-c"><span class="pl-c">#</span> w: (1,1,W) where W = cudnnGetRNNParamsSize()</span></td>
+      </tr>
+      <tr>
+        <td id="L13" class="blob-num js-line-number" data-line-number="13"></td>
+        <td id="LC13" class="blob-code blob-code-inner js-file-line"><span class="pl-c"><span class="pl-c">#</span> hx,cx,hy,cy: (H,B,L) where H = hidden size, L = numLayers * (bidirectional ? 2 : 1)</span></td>
+      </tr>
+      <tr>
+        <td id="L14" class="blob-num js-line-number" data-line-number="14"></td>
+        <td id="LC14" class="blob-code blob-code-inner js-file-line"><span class="pl-c"><span class="pl-c">#</span></span></td>
+      </tr>
+      <tr>
+        <td id="L15" class="blob-num js-line-number" data-line-number="15"></td>
+        <td id="LC15" class="blob-code blob-code-inner js-file-line"><span class="pl-c"><span class="pl-c">#</span> Note: cudnn docs say min tensor dims 4 but RNN_example.cu uses 3D tensors</span></td>
+      </tr>
+      <tr>
+        <td id="L16" class="blob-num js-line-number" data-line-number="16"></td>
+        <td id="LC16" class="blob-code blob-code-inner js-file-line">
+</td>
+      </tr>
+      <tr>
+        <td id="L17" class="blob-num js-line-number" data-line-number="17"></td>
+        <td id="LC17" class="blob-code blob-code-inner js-file-line"><span class="pl-s"><span class="pl-pds">&quot;</span>Dropout descriptor<span class="pl-pds">&quot;</span></span></td>
+      </tr>
+      <tr>
+        <td id="L18" class="blob-num js-line-number" data-line-number="18"></td>
+        <td id="LC18" class="blob-code blob-code-inner js-file-line"><span class="pl-k">type</span> DD; ptr<span class="pl-k">::</span><span class="pl-c1">Cptr</span>; states<span class="pl-k">::</span><span class="pl-c1">KnetArray{UInt8,1}</span>; <span class="pl-k">end</span></td>
+      </tr>
+      <tr>
+        <td id="L19" class="blob-num js-line-number" data-line-number="19"></td>
+        <td id="LC19" class="blob-code blob-code-inner js-file-line">
+</td>
+      </tr>
+      <tr>
+        <td id="L20" class="blob-num js-line-number" data-line-number="20"></td>
+        <td id="LC20" class="blob-code blob-code-inner js-file-line">Base<span class="pl-k">.</span><span class="pl-en">unsafe_convert</span>(<span class="pl-k">::</span><span class="pl-c1">Type{Cptr}</span>, dd<span class="pl-k">::</span><span class="pl-c1">DD</span>)<span class="pl-k">=</span>dd<span class="pl-k">.</span>ptr</td>
+      </tr>
+      <tr>
+        <td id="L21" class="blob-num js-line-number" data-line-number="21"></td>
+        <td id="LC21" class="blob-code blob-code-inner js-file-line">
+</td>
+      </tr>
+      <tr>
+        <td id="L22" class="blob-num js-line-number" data-line-number="22"></td>
+        <td id="LC22" class="blob-code blob-code-inner js-file-line"><span class="pl-k">function</span> <span class="pl-en">DD</span>(; handle<span class="pl-k">=</span><span class="pl-c1">cudnnhandle</span>(), dropout<span class="pl-k">=</span><span class="pl-c1">0.0</span>, seed<span class="pl-k">=</span><span class="pl-c1">0</span>, o<span class="pl-k">...</span>)</td>
+      </tr>
+      <tr>
+        <td id="L23" class="blob-num js-line-number" data-line-number="23"></td>
+        <td id="LC23" class="blob-code blob-code-inner js-file-line">    <span class="pl-k">if</span> seed<span class="pl-k">==</span><span class="pl-c1">0</span>; seed<span class="pl-k">=</span><span class="pl-c1">floor</span>(Culonglong,<span class="pl-c1">time</span>()); <span class="pl-k">end</span></td>
+      </tr>
+      <tr>
+        <td id="L24" class="blob-num js-line-number" data-line-number="24"></td>
+        <td id="LC24" class="blob-code blob-code-inner js-file-line">    d <span class="pl-k">=</span> Cptr[<span class="pl-c1">0</span>]; s <span class="pl-k">=</span> Csize_t[<span class="pl-c1">0</span>] <span class="pl-c"><span class="pl-c">#</span> TODO: Can multiple RNNs share dropout descriptors? Can dropout probability be changed?</span></td>
+      </tr>
+      <tr>
+        <td id="L25" class="blob-num js-line-number" data-line-number="25"></td>
+        <td id="LC25" class="blob-code blob-code-inner js-file-line">    <span class="pl-c1">@cuda</span>(cudnn,cudnnCreateDropoutDescriptor,(Ptr{Cptr},),d)</td>
+      </tr>
+      <tr>
+        <td id="L26" class="blob-num js-line-number" data-line-number="26"></td>
+        <td id="LC26" class="blob-code blob-code-inner js-file-line">    <span class="pl-c1">@cuda</span>(cudnn,cudnnDropoutGetStatesSize,(Cptr,Ptr{Csize_t}),handle,s)</td>
+      </tr>
+      <tr>
+        <td id="L27" class="blob-num js-line-number" data-line-number="27"></td>
+        <td id="LC27" class="blob-code blob-code-inner js-file-line">    states <span class="pl-k">=</span> <span class="pl-c1">KnetArray</span><span class="pl-c1">{UInt8}</span>(s[<span class="pl-c1">1</span>]) <span class="pl-c"><span class="pl-c">#</span> TODO: Can this be shared? 638976 bytes.</span></td>
+      </tr>
+      <tr>
+        <td id="L28" class="blob-num js-line-number" data-line-number="28"></td>
+        <td id="LC28" class="blob-code blob-code-inner js-file-line">    <span class="pl-c1">@cuda</span>(cudnn,cudnnSetDropoutDescriptor,(Cptr,Cptr,Cfloat,Cptr,Csize_t,Culonglong),</td>
+      </tr>
+      <tr>
+        <td id="L29" class="blob-num js-line-number" data-line-number="29"></td>
+        <td id="LC29" class="blob-code blob-code-inner js-file-line">          d[<span class="pl-c1">1</span>],handle,dropout,states,<span class="pl-c1">bytes</span>(states),seed)</td>
+      </tr>
+      <tr>
+        <td id="L30" class="blob-num js-line-number" data-line-number="30"></td>
+        <td id="LC30" class="blob-code blob-code-inner js-file-line">    dd <span class="pl-k">=</span> <span class="pl-c1">DD</span>(d[<span class="pl-c1">1</span>],states)</td>
+      </tr>
+      <tr>
+        <td id="L31" class="blob-num js-line-number" data-line-number="31"></td>
+        <td id="LC31" class="blob-code blob-code-inner js-file-line">    <span class="pl-c1">finalizer</span>(dd, x<span class="pl-k">-&gt;</span><span class="pl-c1">@cuda</span>(cudnn,cudnnDestroyDropoutDescriptor,(Cptr,),x<span class="pl-k">.</span>ptr))</td>
+      </tr>
+      <tr>
+        <td id="L32" class="blob-num js-line-number" data-line-number="32"></td>
+        <td id="LC32" class="blob-code blob-code-inner js-file-line">    <span class="pl-k">return</span> dd</td>
+      </tr>
+      <tr>
+        <td id="L33" class="blob-num js-line-number" data-line-number="33"></td>
+        <td id="LC33" class="blob-code blob-code-inner js-file-line"><span class="pl-k">end</span></td>
+      </tr>
+      <tr>
+        <td id="L34" class="blob-num js-line-number" data-line-number="34"></td>
+        <td id="LC34" class="blob-code blob-code-inner js-file-line">
+</td>
+      </tr>
+      <tr>
+        <td id="L35" class="blob-num js-line-number" data-line-number="35"></td>
+        <td id="LC35" class="blob-code blob-code-inner js-file-line">
+</td>
+      </tr>
+      <tr>
+        <td id="L36" class="blob-num js-line-number" data-line-number="36"></td>
+        <td id="LC36" class="blob-code blob-code-inner js-file-line"><span class="pl-s"><span class="pl-pds">&quot;</span>RNN descriptor<span class="pl-pds">&quot;</span></span></td>
+      </tr>
+      <tr>
+        <td id="L37" class="blob-num js-line-number" data-line-number="37"></td>
+        <td id="LC37" class="blob-code blob-code-inner js-file-line"><span class="pl-k">type</span> RD; ptr<span class="pl-k">::</span><span class="pl-c1">Cptr</span>; <span class="pl-k">end</span></td>
+      </tr>
+      <tr>
+        <td id="L38" class="blob-num js-line-number" data-line-number="38"></td>
+        <td id="LC38" class="blob-code blob-code-inner js-file-line">
+</td>
+      </tr>
+      <tr>
+        <td id="L39" class="blob-num js-line-number" data-line-number="39"></td>
+        <td id="LC39" class="blob-code blob-code-inner js-file-line">Base<span class="pl-k">.</span><span class="pl-en">unsafe_convert</span>(<span class="pl-k">::</span><span class="pl-c1">Type{Cptr}</span>, rd<span class="pl-k">::</span><span class="pl-c1">RD</span>)<span class="pl-k">=</span>rd<span class="pl-k">.</span>ptr</td>
+      </tr>
+      <tr>
+        <td id="L40" class="blob-num js-line-number" data-line-number="40"></td>
+        <td id="LC40" class="blob-code blob-code-inner js-file-line">
+</td>
+      </tr>
+      <tr>
+        <td id="L41" class="blob-num js-line-number" data-line-number="41"></td>
+        <td id="LC41" class="blob-code blob-code-inner js-file-line"><span class="pl-k">function</span> <span class="pl-en">RD</span>()</td>
+      </tr>
+      <tr>
+        <td id="L42" class="blob-num js-line-number" data-line-number="42"></td>
+        <td id="LC42" class="blob-code blob-code-inner js-file-line">    d <span class="pl-k">=</span> Cptr[<span class="pl-c1">0</span>]</td>
+      </tr>
+      <tr>
+        <td id="L43" class="blob-num js-line-number" data-line-number="43"></td>
+        <td id="LC43" class="blob-code blob-code-inner js-file-line">    <span class="pl-c1">@cuda</span>(cudnn,cudnnCreateRNNDescriptor,(Ptr{Cptr},),d)</td>
+      </tr>
+      <tr>
+        <td id="L44" class="blob-num js-line-number" data-line-number="44"></td>
+        <td id="LC44" class="blob-code blob-code-inner js-file-line">    rd <span class="pl-k">=</span> <span class="pl-c1">RD</span>(d[<span class="pl-c1">1</span>])</td>
+      </tr>
+      <tr>
+        <td id="L45" class="blob-num js-line-number" data-line-number="45"></td>
+        <td id="LC45" class="blob-code blob-code-inner js-file-line">    <span class="pl-c1">finalizer</span>(rd, x<span class="pl-k">-&gt;</span><span class="pl-c1">@cuda</span>(cudnn,cudnnDestroyRNNDescriptor,(Cptr,),x<span class="pl-k">.</span>ptr))</td>
+      </tr>
+      <tr>
+        <td id="L46" class="blob-num js-line-number" data-line-number="46"></td>
+        <td id="LC46" class="blob-code blob-code-inner js-file-line">    <span class="pl-k">return</span> rd</td>
+      </tr>
+      <tr>
+        <td id="L47" class="blob-num js-line-number" data-line-number="47"></td>
+        <td id="LC47" class="blob-code blob-code-inner js-file-line"><span class="pl-k">end</span></td>
+      </tr>
+      <tr>
+        <td id="L48" class="blob-num js-line-number" data-line-number="48"></td>
+        <td id="LC48" class="blob-code blob-code-inner js-file-line">
+</td>
+      </tr>
+      <tr>
+        <td id="L49" class="blob-num js-line-number" data-line-number="49"></td>
+        <td id="LC49" class="blob-code blob-code-inner js-file-line">
+</td>
+      </tr>
+      <tr>
+        <td id="L50" class="blob-num js-line-number" data-line-number="50"></td>
+        <td id="LC50" class="blob-code blob-code-inner js-file-line"><span class="pl-s"><span class="pl-pds">&quot;</span>RNN config<span class="pl-pds">&quot;</span></span></td>
+      </tr>
+      <tr>
+        <td id="L51" class="blob-num js-line-number" data-line-number="51"></td>
+        <td id="LC51" class="blob-code blob-code-inner js-file-line"><span class="pl-k">type</span> RNN</td>
+      </tr>
+      <tr>
+        <td id="L52" class="blob-num js-line-number" data-line-number="52"></td>
+        <td id="LC52" class="blob-code blob-code-inner js-file-line">    inputSize<span class="pl-k">::</span><span class="pl-c1">Cint</span></td>
+      </tr>
+      <tr>
+        <td id="L53" class="blob-num js-line-number" data-line-number="53"></td>
+        <td id="LC53" class="blob-code blob-code-inner js-file-line">    hiddenSize<span class="pl-k">::</span><span class="pl-c1">Cint</span></td>
+      </tr>
+      <tr>
+        <td id="L54" class="blob-num js-line-number" data-line-number="54"></td>
+        <td id="LC54" class="blob-code blob-code-inner js-file-line">    numLayers<span class="pl-k">::</span><span class="pl-c1">Cint</span></td>
+      </tr>
+      <tr>
+        <td id="L55" class="blob-num js-line-number" data-line-number="55"></td>
+        <td id="LC55" class="blob-code blob-code-inner js-file-line">    dropout<span class="pl-k">::</span><span class="pl-c1">Float64</span></td>
+      </tr>
+      <tr>
+        <td id="L56" class="blob-num js-line-number" data-line-number="56"></td>
+        <td id="LC56" class="blob-code blob-code-inner js-file-line">    inputMode<span class="pl-k">::</span><span class="pl-c1">Cint</span>    <span class="pl-c"><span class="pl-c">#</span> CUDNN_LINEAR_INPUT = 0, CUDNN_SKIP_INPUT = 1    </span></td>
+      </tr>
+      <tr>
+        <td id="L57" class="blob-num js-line-number" data-line-number="57"></td>
+        <td id="LC57" class="blob-code blob-code-inner js-file-line">    direction<span class="pl-k">::</span><span class="pl-c1">Cint</span>    <span class="pl-c"><span class="pl-c">#</span> CUDNN_UNIDIRECTIONAL = 0, CUDNN_BIDIRECTIONAL = 1</span></td>
+      </tr>
+      <tr>
+        <td id="L58" class="blob-num js-line-number" data-line-number="58"></td>
+        <td id="LC58" class="blob-code blob-code-inner js-file-line">    mode<span class="pl-k">::</span><span class="pl-c1">Cint</span>         <span class="pl-c"><span class="pl-c">#</span> CUDNN_RNN_RELU = 0, CUDNN_RNN_TANH = 1, CUDNN_LSTM = 2, CUDNN_GRU = 3</span></td>
+      </tr>
+      <tr>
+        <td id="L59" class="blob-num js-line-number" data-line-number="59"></td>
+        <td id="LC59" class="blob-code blob-code-inner js-file-line">    algo<span class="pl-k">::</span><span class="pl-c1">Cint</span>         <span class="pl-c"><span class="pl-c">#</span> CUDNN_RNN_ALGO_STANDARD = 0, CUDNN_RNN_ALGO_PERSIST_STATIC = 1, CUDNN_RNN_ALGO_PERSIST_DYNAMIC = 2</span></td>
+      </tr>
+      <tr>
+        <td id="L60" class="blob-num js-line-number" data-line-number="60"></td>
+        <td id="LC60" class="blob-code blob-code-inner js-file-line">    dataType<span class="pl-k">::</span><span class="pl-c1">DataType</span> <span class="pl-c"><span class="pl-c">#</span> CUDNN_DATA_FLOAT  = 0, CUDNN_DATA_DOUBLE = 1, CUDNN_DATA_HALF   = 2</span></td>
+      </tr>
+      <tr>
+        <td id="L61" class="blob-num js-line-number" data-line-number="61"></td>
+        <td id="LC61" class="blob-code blob-code-inner js-file-line">    rnnDesc<span class="pl-k">::</span><span class="pl-c1">Union{RD,Void}</span></td>
+      </tr>
+      <tr>
+        <td id="L62" class="blob-num js-line-number" data-line-number="62"></td>
+        <td id="LC62" class="blob-code blob-code-inner js-file-line">    dropoutDesc<span class="pl-k">::</span><span class="pl-c1">Union{DD,Void}</span></td>
+      </tr>
+      <tr>
+        <td id="L63" class="blob-num js-line-number" data-line-number="63"></td>
+        <td id="LC63" class="blob-code blob-code-inner js-file-line">    dx</td>
+      </tr>
+      <tr>
+        <td id="L64" class="blob-num js-line-number" data-line-number="64"></td>
+        <td id="LC64" class="blob-code blob-code-inner js-file-line">    dhx</td>
+      </tr>
+      <tr>
+        <td id="L65" class="blob-num js-line-number" data-line-number="65"></td>
+        <td id="LC65" class="blob-code blob-code-inner js-file-line">    dcx</td>
+      </tr>
+      <tr>
+        <td id="L66" class="blob-num js-line-number" data-line-number="66"></td>
+        <td id="LC66" class="blob-code blob-code-inner js-file-line"><span class="pl-k">end</span></td>
+      </tr>
+      <tr>
+        <td id="L67" class="blob-num js-line-number" data-line-number="67"></td>
+        <td id="LC67" class="blob-code blob-code-inner js-file-line">
+</td>
+      </tr>
+      <tr>
+        <td id="L68" class="blob-num js-line-number" data-line-number="68"></td>
+        <td id="LC68" class="blob-code blob-code-inner js-file-line"><span class="pl-en">rnnids</span>(r) <span class="pl-k">=</span> (r<span class="pl-k">.</span>mode <span class="pl-k">==</span> <span class="pl-c1">2</span> ? <span class="pl-c1">8</span> <span class="pl-k">:</span> r<span class="pl-k">.</span>mode <span class="pl-k">==</span> <span class="pl-c1">3</span> ? <span class="pl-c1">6</span> <span class="pl-k">:</span> <span class="pl-c1">2</span>)</td>
+      </tr>
+      <tr>
+        <td id="L69" class="blob-num js-line-number" data-line-number="69"></td>
+        <td id="LC69" class="blob-code blob-code-inner js-file-line">
+</td>
+      </tr>
+      <tr>
+        <td id="L70" class="blob-num js-line-number" data-line-number="70"></td>
+        <td id="LC70" class="blob-code blob-code-inner js-file-line"><span class="pl-k">function</span> <span class="pl-en">cudnnGetRNNParamsSize</span>(r<span class="pl-k">::</span><span class="pl-c1">RNN</span>; handle<span class="pl-k">=</span><span class="pl-c1">cudnnhandle</span>())</td>
+      </tr>
+      <tr>
+        <td id="L71" class="blob-num js-line-number" data-line-number="71"></td>
+        <td id="LC71" class="blob-code blob-code-inner js-file-line">    <span class="pl-k">if</span> r<span class="pl-k">.</span>rnnDesc <span class="pl-k">!=</span> <span class="pl-c1">nothing</span></td>
+      </tr>
+      <tr>
+        <td id="L72" class="blob-num js-line-number" data-line-number="72"></td>
+        <td id="LC72" class="blob-code blob-code-inner js-file-line">        res <span class="pl-k">=</span> Csize_t[<span class="pl-c1">0</span>]</td>
+      </tr>
+      <tr>
+        <td id="L73" class="blob-num js-line-number" data-line-number="73"></td>
+        <td id="LC73" class="blob-code blob-code-inner js-file-line">        xDesc <span class="pl-k">=</span> <span class="pl-en">TD</span>(r<span class="pl-k">.</span>dataType, <span class="pl-c1">1</span>, r<span class="pl-k">.</span>inputSize, <span class="pl-c1">1</span>)    <span class="pl-c"><span class="pl-c">#</span> xDesc: (1,X,B) where X = inputSize, B is ignored, so assume 1</span></td>
+      </tr>
+      <tr>
+        <td id="L74" class="blob-num js-line-number" data-line-number="74"></td>
+        <td id="LC74" class="blob-code blob-code-inner js-file-line">        <span class="pl-c1">@cuda</span>(cudnn, cudnnGetRNNParamsSize,</td>
+      </tr>
+      <tr>
+        <td id="L75" class="blob-num js-line-number" data-line-number="75"></td>
+        <td id="LC75" class="blob-code blob-code-inner js-file-line">              <span class="pl-c"><span class="pl-c">#</span> handle, rnndesc, xdesc, result, dataType</span></td>
+      </tr>
+      <tr>
+        <td id="L76" class="blob-num js-line-number" data-line-number="76"></td>
+        <td id="LC76" class="blob-code blob-code-inner js-file-line">              (Cptr,  Cptr, Cptr, Ptr{Csize_t}, UInt32),</td>
+      </tr>
+      <tr>
+        <td id="L77" class="blob-num js-line-number" data-line-number="77"></td>
+        <td id="LC77" class="blob-code blob-code-inner js-file-line">              handle, r<span class="pl-k">.</span>rnnDesc, xDesc, res, <span class="pl-c1">DT</span>(r<span class="pl-k">.</span>dataType))</td>
+      </tr>
+      <tr>
+        <td id="L78" class="blob-num js-line-number" data-line-number="78"></td>
+        <td id="LC78" class="blob-code blob-code-inner js-file-line">        <span class="pl-c1">div</span>(res[<span class="pl-c1">1</span>], <span class="pl-c1">sizeof</span>(r<span class="pl-k">.</span>dataType))</td>
+      </tr>
+      <tr>
+        <td id="L79" class="blob-num js-line-number" data-line-number="79"></td>
+        <td id="LC79" class="blob-code blob-code-inner js-file-line">    <span class="pl-k">else</span> <span class="pl-c"><span class="pl-c">#</span> on CPU, so we guess the size</span></td>
+      </tr>
+      <tr>
+        <td id="L80" class="blob-num js-line-number" data-line-number="80"></td>
+        <td id="LC80" class="blob-code blob-code-inner js-file-line">        X,H,L,I <span class="pl-k">=</span> r<span class="pl-k">.</span>inputSize, r<span class="pl-k">.</span>hiddenSize, r<span class="pl-k">.</span>numLayers, <span class="pl-c1">rnnids</span>(r)</td>
+      </tr>
+      <tr>
+        <td id="L81" class="blob-num js-line-number" data-line-number="81"></td>
+        <td id="LC81" class="blob-code blob-code-inner js-file-line">        biases <span class="pl-k">=</span> L<span class="pl-k">*</span>I</td>
+      </tr>
+      <tr>
+        <td id="L82" class="blob-num js-line-number" data-line-number="82"></td>
+        <td id="LC82" class="blob-code blob-code-inner js-file-line">        inputMatrices <span class="pl-k">=</span> (r<span class="pl-k">.</span>inputMode <span class="pl-k">==</span> <span class="pl-c1">1</span> ? <span class="pl-c1">0</span> <span class="pl-k">:</span> r<span class="pl-k">.</span>direction <span class="pl-k">==</span> <span class="pl-c1">1</span> ? I <span class="pl-k">:</span> <span class="pl-c1">div</span>(I,<span class="pl-c1">2</span>))</td>
+      </tr>
+      <tr>
+        <td id="L83" class="blob-num js-line-number" data-line-number="83"></td>
+        <td id="LC83" class="blob-code blob-code-inner js-file-line">        hiddenMatrices <span class="pl-k">=</span> (r<span class="pl-k">.</span>direction <span class="pl-k">==</span> <span class="pl-c1">1</span> ? (L<span class="pl-k">-</span><span class="pl-c1">1</span>)<span class="pl-k">*</span>I <span class="pl-k">:</span> (L<span class="pl-k">-</span><span class="pl-c1">1</span>)<span class="pl-k">*</span>I <span class="pl-k">+</span> <span class="pl-c1">div</span>(I,<span class="pl-c1">2</span>))</td>
+      </tr>
+      <tr>
+        <td id="L84" class="blob-num js-line-number" data-line-number="84"></td>
+        <td id="LC84" class="blob-code blob-code-inner js-file-line">        biases <span class="pl-k">*</span> H <span class="pl-k">+</span> inputMatrices <span class="pl-k">*</span> X <span class="pl-k">*</span> H <span class="pl-k">+</span> hiddenMatrices <span class="pl-k">*</span> H <span class="pl-k">*</span> H</td>
+      </tr>
+      <tr>
+        <td id="L85" class="blob-num js-line-number" data-line-number="85"></td>
+        <td id="LC85" class="blob-code blob-code-inner js-file-line">    <span class="pl-k">end</span></td>
+      </tr>
+      <tr>
+        <td id="L86" class="blob-num js-line-number" data-line-number="86"></td>
+        <td id="LC86" class="blob-code blob-code-inner js-file-line"><span class="pl-k">end</span></td>
+      </tr>
+      <tr>
+        <td id="L87" class="blob-num js-line-number" data-line-number="87"></td>
+        <td id="LC87" class="blob-code blob-code-inner js-file-line">
+</td>
+      </tr>
+      <tr>
+        <td id="L88" class="blob-num js-line-number" data-line-number="88"></td>
+        <td id="LC88" class="blob-code blob-code-inner js-file-line"><span class="pl-s"><span class="pl-pds">&quot;</span>Keeps an array of 3D tensor descriptors<span class="pl-pds">&quot;</span></span></td>
+      </tr>
+      <tr>
+        <td id="L89" class="blob-num js-line-number" data-line-number="89"></td>
+        <td id="LC89" class="blob-code blob-code-inner js-file-line"><span class="pl-k">type</span> TDs; pvec<span class="pl-k">::</span><span class="pl-c1">Vector{Cptr}</span>; xDesc<span class="pl-k">::</span><span class="pl-c1">Vector{TD}</span>; <span class="pl-k">end</span>     <span class="pl-c"><span class="pl-c">#</span> Keep xDesc in TDs so it does not get gc&#39;ed</span></td>
+      </tr>
+      <tr>
+        <td id="L90" class="blob-num js-line-number" data-line-number="90"></td>
+        <td id="LC90" class="blob-code blob-code-inner js-file-line">
+</td>
+      </tr>
+      <tr>
+        <td id="L91" class="blob-num js-line-number" data-line-number="91"></td>
+        <td id="LC91" class="blob-code blob-code-inner js-file-line">Base<span class="pl-k">.</span><span class="pl-en">unsafe_convert</span>(<span class="pl-k">::</span><span class="pl-c1">Type{Ptr{Cptr}}</span>, tds<span class="pl-k">::</span><span class="pl-c1">TDs</span>)<span class="pl-k">=</span><span class="pl-c1">pointer</span>(tds<span class="pl-k">.</span>pvec)</td>
+      </tr>
+      <tr>
+        <td id="L92" class="blob-num js-line-number" data-line-number="92"></td>
+        <td id="LC92" class="blob-code blob-code-inner js-file-line">Base<span class="pl-k">.</span><span class="pl-en">length</span>(tds<span class="pl-k">::</span><span class="pl-c1">TDs</span>)<span class="pl-k">=</span><span class="pl-c1">length</span>(tds<span class="pl-k">.</span>pvec)</td>
+      </tr>
+      <tr>
+        <td id="L93" class="blob-num js-line-number" data-line-number="93"></td>
+        <td id="LC93" class="blob-code blob-code-inner js-file-line">
+</td>
+      </tr>
+      <tr>
+        <td id="L94" class="blob-num js-line-number" data-line-number="94"></td>
+        <td id="LC94" class="blob-code blob-code-inner js-file-line"><span class="pl-k">function</span> <span class="pl-en">TDs</span><span class="pl-c1">{A}</span>(x<span class="pl-k">::</span><span class="pl-c1">KnetArray{A}</span>,<span class="pl-k">::</span><span class="pl-c1">Void</span>) <span class="pl-c"><span class="pl-c">#</span> Treat x: (X,B?,T?) as a 4D array: (1,X,B,T)</span></td>
+      </tr>
+      <tr>
+        <td id="L95" class="blob-num js-line-number" data-line-number="95"></td>
+        <td id="LC95" class="blob-code blob-code-inner js-file-line">    xDesc <span class="pl-k">=</span> <span class="pl-c1">TD</span>(A,<span class="pl-c1">1</span>,<span class="pl-c1">size</span>(x,<span class="pl-c1">1</span>),<span class="pl-c1">size</span>(x,<span class="pl-c1">2</span>)) <span class="pl-c"><span class="pl-c">#</span> we can use a single xDesc</span></td>
+      </tr>
+      <tr>
+        <td id="L96" class="blob-num js-line-number" data-line-number="96"></td>
+        <td id="LC96" class="blob-code blob-code-inner js-file-line">    pvec <span class="pl-k">=</span> <span class="pl-c1">Vector</span><span class="pl-c1">{Cptr}</span>(<span class="pl-c1">size</span>(x,<span class="pl-c1">3</span>))</td>
+      </tr>
+      <tr>
+        <td id="L97" class="blob-num js-line-number" data-line-number="97"></td>
+        <td id="LC97" class="blob-code blob-code-inner js-file-line">    pvec[<span class="pl-k">:</span>] <span class="pl-k">=</span> xDesc<span class="pl-k">.</span>ptr</td>
+      </tr>
+      <tr>
+        <td id="L98" class="blob-num js-line-number" data-line-number="98"></td>
+        <td id="LC98" class="blob-code blob-code-inner js-file-line">    <span class="pl-k">return</span> <span class="pl-c1">TDs</span>(pvec, [xDesc])</td>
+      </tr>
+      <tr>
+        <td id="L99" class="blob-num js-line-number" data-line-number="99"></td>
+        <td id="LC99" class="blob-code blob-code-inner js-file-line"><span class="pl-k">end</span></td>
+      </tr>
+      <tr>
+        <td id="L100" class="blob-num js-line-number" data-line-number="100"></td>
+        <td id="LC100" class="blob-code blob-code-inner js-file-line">
+</td>
+      </tr>
+      <tr>
+        <td id="L101" class="blob-num js-line-number" data-line-number="101"></td>
+        <td id="LC101" class="blob-code blob-code-inner js-file-line"><span class="pl-k">function</span> <span class="pl-en">TDs</span><span class="pl-c1">{A}</span>(x<span class="pl-k">::</span><span class="pl-c1">KnetArray{A}</span>,batchSizes) <span class="pl-c"><span class="pl-c">#</span> x: (X,B*), batchSizes gives us Bt sizes</span></td>
+      </tr>
+      <tr>
+        <td id="L102" class="blob-num js-line-number" data-line-number="102"></td>
+        <td id="LC102" class="blob-code blob-code-inner js-file-line">    <span class="pl-c1">@assert</span> <span class="pl-c1">sum</span>(batchSizes) <span class="pl-k">==</span> <span class="pl-c1">div</span>(<span class="pl-c1">length</span>(x),<span class="pl-c1">size</span>(x,<span class="pl-c1">1</span>))</td>
+      </tr>
+      <tr>
+        <td id="L103" class="blob-num js-line-number" data-line-number="103"></td>
+        <td id="LC103" class="blob-code blob-code-inner js-file-line">    X <span class="pl-k">=</span> <span class="pl-c1">size</span>(x,<span class="pl-c1">1</span>)</td>
+      </tr>
+      <tr>
+        <td id="L104" class="blob-num js-line-number" data-line-number="104"></td>
+        <td id="LC104" class="blob-code blob-code-inner js-file-line">    xs <span class="pl-k">=</span> [ <span class="pl-c1">TD</span>(A,<span class="pl-c1">1</span>,X,B) <span class="pl-k">for</span> B <span class="pl-k">in</span> batchSizes ]</td>
+      </tr>
+      <tr>
+        <td id="L105" class="blob-num js-line-number" data-line-number="105"></td>
+        <td id="LC105" class="blob-code blob-code-inner js-file-line">    ps <span class="pl-k">=</span> [ xd<span class="pl-k">.</span>ptr <span class="pl-k">for</span> xd <span class="pl-k">in</span> xs ]</td>
+      </tr>
+      <tr>
+        <td id="L106" class="blob-num js-line-number" data-line-number="106"></td>
+        <td id="LC106" class="blob-code blob-code-inner js-file-line">    <span class="pl-k">return</span> <span class="pl-c1">TDs</span>(ps,xs)</td>
+      </tr>
+      <tr>
+        <td id="L107" class="blob-num js-line-number" data-line-number="107"></td>
+        <td id="LC107" class="blob-code blob-code-inner js-file-line"><span class="pl-k">end</span></td>
+      </tr>
+      <tr>
+        <td id="L108" class="blob-num js-line-number" data-line-number="108"></td>
+        <td id="LC108" class="blob-code blob-code-inner js-file-line">
+</td>
+      </tr>
+      <tr>
+        <td id="L109" class="blob-num js-line-number" data-line-number="109"></td>
+        <td id="LC109" class="blob-code blob-code-inner js-file-line"><span class="pl-k">function</span> <span class="pl-en">TD3</span>(a<span class="pl-k">::</span><span class="pl-c1">KnetArray</span>) <span class="pl-c"><span class="pl-c">#</span> Treat a as a 3D array, pad from right</span></td>
+      </tr>
+      <tr>
+        <td id="L110" class="blob-num js-line-number" data-line-number="110"></td>
+        <td id="LC110" class="blob-code blob-code-inner js-file-line">    n <span class="pl-k">=</span> <span class="pl-c1">ndims</span>(a)</td>
+      </tr>
+      <tr>
+        <td id="L111" class="blob-num js-line-number" data-line-number="111"></td>
+        <td id="LC111" class="blob-code blob-code-inner js-file-line">    <span class="pl-k">if</span> n<span class="pl-k">==</span><span class="pl-c1">3</span>; <span class="pl-c1">TD</span>(a)</td>
+      </tr>
+      <tr>
+        <td id="L112" class="blob-num js-line-number" data-line-number="112"></td>
+        <td id="LC112" class="blob-code blob-code-inner js-file-line">    <span class="pl-k">elseif</span> n<span class="pl-k">==</span><span class="pl-c1">2</span>; <span class="pl-c1">TD</span>(<span class="pl-c1">reshape</span>(a, <span class="pl-c1">size</span>(a,<span class="pl-c1">1</span>), <span class="pl-c1">size</span>(a,<span class="pl-c1">2</span>), <span class="pl-c1">1</span>))</td>
+      </tr>
+      <tr>
+        <td id="L113" class="blob-num js-line-number" data-line-number="113"></td>
+        <td id="LC113" class="blob-code blob-code-inner js-file-line">    <span class="pl-k">elseif</span> n<span class="pl-k">==</span><span class="pl-c1">1</span>; <span class="pl-c1">TD</span>(<span class="pl-c1">reshape</span>(a, <span class="pl-c1">size</span>(a,<span class="pl-c1">1</span>), <span class="pl-c1">1</span>, <span class="pl-c1">1</span>))</td>
+      </tr>
+      <tr>
+        <td id="L114" class="blob-num js-line-number" data-line-number="114"></td>
+        <td id="LC114" class="blob-code blob-code-inner js-file-line">    <span class="pl-k">else</span>; <span class="pl-c1">throw</span>(<span class="pl-c1">DimensionMismatch</span>())</td>
+      </tr>
+      <tr>
+        <td id="L115" class="blob-num js-line-number" data-line-number="115"></td>
+        <td id="LC115" class="blob-code blob-code-inner js-file-line">    <span class="pl-k">end</span></td>
+      </tr>
+      <tr>
+        <td id="L116" class="blob-num js-line-number" data-line-number="116"></td>
+        <td id="LC116" class="blob-code blob-code-inner js-file-line"><span class="pl-k">end</span></td>
+      </tr>
+      <tr>
+        <td id="L117" class="blob-num js-line-number" data-line-number="117"></td>
+        <td id="LC117" class="blob-code blob-code-inner js-file-line">
+</td>
+      </tr>
+      <tr>
+        <td id="L118" class="blob-num js-line-number" data-line-number="118"></td>
+        <td id="LC118" class="blob-code blob-code-inner js-file-line"><span class="pl-k">function</span> <span class="pl-en">FD3</span>(a<span class="pl-k">::</span><span class="pl-c1">KnetArray</span>) <span class="pl-c"><span class="pl-c">#</span> Treat a as a 3D array, pad from left</span></td>
+      </tr>
+      <tr>
+        <td id="L119" class="blob-num js-line-number" data-line-number="119"></td>
+        <td id="LC119" class="blob-code blob-code-inner js-file-line">    n <span class="pl-k">=</span> <span class="pl-c1">ndims</span>(a)</td>
+      </tr>
+      <tr>
+        <td id="L120" class="blob-num js-line-number" data-line-number="120"></td>
+        <td id="LC120" class="blob-code blob-code-inner js-file-line">    <span class="pl-k">if</span> n<span class="pl-k">==</span><span class="pl-c1">3</span>; <span class="pl-c1">FD</span>(a)</td>
+      </tr>
+      <tr>
+        <td id="L121" class="blob-num js-line-number" data-line-number="121"></td>
+        <td id="LC121" class="blob-code blob-code-inner js-file-line">    <span class="pl-k">elseif</span> n<span class="pl-k">==</span><span class="pl-c1">2</span>; <span class="pl-c1">FD</span>(<span class="pl-c1">reshape</span>(a, <span class="pl-c1">1</span>, <span class="pl-c1">size</span>(a,<span class="pl-c1">1</span>), <span class="pl-c1">size</span>(a,<span class="pl-c1">2</span>)))</td>
+      </tr>
+      <tr>
+        <td id="L122" class="blob-num js-line-number" data-line-number="122"></td>
+        <td id="LC122" class="blob-code blob-code-inner js-file-line">    <span class="pl-k">elseif</span> n<span class="pl-k">==</span><span class="pl-c1">1</span>; <span class="pl-c1">FD</span>(<span class="pl-c1">reshape</span>(a, <span class="pl-c1">1</span>, <span class="pl-c1">1</span>, <span class="pl-c1">size</span>(a,<span class="pl-c1">1</span>)))</td>
+      </tr>
+      <tr>
+        <td id="L123" class="blob-num js-line-number" data-line-number="123"></td>
+        <td id="LC123" class="blob-code blob-code-inner js-file-line">    <span class="pl-k">else</span>; <span class="pl-c1">throw</span>(<span class="pl-c1">DimensionMismatch</span>())</td>
+      </tr>
+      <tr>
+        <td id="L124" class="blob-num js-line-number" data-line-number="124"></td>
+        <td id="LC124" class="blob-code blob-code-inner js-file-line">    <span class="pl-k">end</span></td>
+      </tr>
+      <tr>
+        <td id="L125" class="blob-num js-line-number" data-line-number="125"></td>
+        <td id="LC125" class="blob-code blob-code-inner js-file-line"><span class="pl-k">end</span></td>
+      </tr>
+      <tr>
+        <td id="L126" class="blob-num js-line-number" data-line-number="126"></td>
+        <td id="LC126" class="blob-code blob-code-inner js-file-line">
+</td>
+      </tr>
+      <tr>
+        <td id="L127" class="blob-num js-line-number" data-line-number="127"></td>
+        <td id="LC127" class="blob-code blob-code-inner js-file-line"><span class="pl-k">function</span> <span class="pl-en">cudnnGetRNNWorkspaceSize</span>(rd<span class="pl-k">::</span><span class="pl-c1">RD</span>, tds<span class="pl-k">::</span><span class="pl-c1">TDs</span>; handle<span class="pl-k">=</span><span class="pl-c1">cudnnhandle</span>())</td>
+      </tr>
+      <tr>
+        <td id="L128" class="blob-num js-line-number" data-line-number="128"></td>
+        <td id="LC128" class="blob-code blob-code-inner js-file-line">    res <span class="pl-k">=</span> Csize_t[<span class="pl-c1">1</span>]</td>
+      </tr>
+      <tr>
+        <td id="L129" class="blob-num js-line-number" data-line-number="129"></td>
+        <td id="LC129" class="blob-code blob-code-inner js-file-line">    <span class="pl-c1">@cuda</span>(cudnn, cudnnGetRNNWorkspaceSize,</td>
+      </tr>
+      <tr>
+        <td id="L130" class="blob-num js-line-number" data-line-number="130"></td>
+        <td id="LC130" class="blob-code blob-code-inner js-file-line">          <span class="pl-c"><span class="pl-c">#</span> handle, rnndesc, seqLength, xdesc, res        ,</span></td>
+      </tr>
+      <tr>
+        <td id="L131" class="blob-num js-line-number" data-line-number="131"></td>
+        <td id="LC131" class="blob-code blob-code-inner js-file-line">          (Cptr,  Cptr, Cint, Ptr{Cptr}, Ptr{Csize_t}),</td>
+      </tr>
+      <tr>
+        <td id="L132" class="blob-num js-line-number" data-line-number="132"></td>
+        <td id="LC132" class="blob-code blob-code-inner js-file-line">          handle, rd, <span class="pl-c1">length</span>(tds), tds, res)</td>
+      </tr>
+      <tr>
+        <td id="L133" class="blob-num js-line-number" data-line-number="133"></td>
+        <td id="LC133" class="blob-code blob-code-inner js-file-line">    <span class="pl-k">return</span> <span class="pl-c1">Int</span>(res[<span class="pl-c1">1</span>])</td>
+      </tr>
+      <tr>
+        <td id="L134" class="blob-num js-line-number" data-line-number="134"></td>
+        <td id="LC134" class="blob-code blob-code-inner js-file-line"><span class="pl-k">end</span></td>
+      </tr>
+      <tr>
+        <td id="L135" class="blob-num js-line-number" data-line-number="135"></td>
+        <td id="LC135" class="blob-code blob-code-inner js-file-line">
+</td>
+      </tr>
+      <tr>
+        <td id="L136" class="blob-num js-line-number" data-line-number="136"></td>
+        <td id="LC136" class="blob-code blob-code-inner js-file-line"><span class="pl-k">function</span> <span class="pl-en">cudnnGetRNNTrainingReserveSize</span>(rd<span class="pl-k">::</span><span class="pl-c1">RD</span>, tds<span class="pl-k">::</span><span class="pl-c1">TDs</span>; handle<span class="pl-k">=</span><span class="pl-c1">cudnnhandle</span>())</td>
+      </tr>
+      <tr>
+        <td id="L137" class="blob-num js-line-number" data-line-number="137"></td>
+        <td id="LC137" class="blob-code blob-code-inner js-file-line">    res <span class="pl-k">=</span> Csize_t[<span class="pl-c1">1</span>]</td>
+      </tr>
+      <tr>
+        <td id="L138" class="blob-num js-line-number" data-line-number="138"></td>
+        <td id="LC138" class="blob-code blob-code-inner js-file-line">    <span class="pl-c1">@cuda</span>(cudnn, cudnnGetRNNTrainingReserveSize,</td>
+      </tr>
+      <tr>
+        <td id="L139" class="blob-num js-line-number" data-line-number="139"></td>
+        <td id="LC139" class="blob-code blob-code-inner js-file-line">          <span class="pl-c"><span class="pl-c">#</span> handle, rnndesc, seqLength, xdesc, res        ,</span></td>
+      </tr>
+      <tr>
+        <td id="L140" class="blob-num js-line-number" data-line-number="140"></td>
+        <td id="LC140" class="blob-code blob-code-inner js-file-line">          (Cptr,  Cptr, Cint, Ptr{Cptr}, Ptr{Csize_t}),</td>
+      </tr>
+      <tr>
+        <td id="L141" class="blob-num js-line-number" data-line-number="141"></td>
+        <td id="LC141" class="blob-code blob-code-inner js-file-line">          handle, rd, <span class="pl-c1">length</span>(tds), tds, res)</td>
+      </tr>
+      <tr>
+        <td id="L142" class="blob-num js-line-number" data-line-number="142"></td>
+        <td id="LC142" class="blob-code blob-code-inner js-file-line">    <span class="pl-k">return</span> <span class="pl-c1">Int</span>(res[<span class="pl-c1">1</span>])</td>
+      </tr>
+      <tr>
+        <td id="L143" class="blob-num js-line-number" data-line-number="143"></td>
+        <td id="LC143" class="blob-code blob-code-inner js-file-line"><span class="pl-k">end</span></td>
+      </tr>
+      <tr>
+        <td id="L144" class="blob-num js-line-number" data-line-number="144"></td>
+        <td id="LC144" class="blob-code blob-code-inner js-file-line">
+</td>
+      </tr>
+      <tr>
+        <td id="L145" class="blob-num js-line-number" data-line-number="145"></td>
+        <td id="LC145" class="blob-code blob-code-inner js-file-line"><span class="pl-c"><span class="pl-c">#</span> Return eltype,size</span></td>
+      </tr>
+      <tr>
+        <td id="L146" class="blob-num js-line-number" data-line-number="146"></td>
+        <td id="LC146" class="blob-code blob-code-inner js-file-line"><span class="pl-k">function</span> <span class="pl-en">cudnnGetFilterNdDescriptor</span>(wDesc<span class="pl-k">::</span><span class="pl-c1">FD</span>; nbDimsRequested <span class="pl-k">=</span> <span class="pl-c1">8</span>)</td>
+      </tr>
+      <tr>
+        <td id="L147" class="blob-num js-line-number" data-line-number="147"></td>
+        <td id="LC147" class="blob-code blob-code-inner js-file-line">    dataType <span class="pl-k">=</span> Cint[<span class="pl-c1">0</span>]</td>
+      </tr>
+      <tr>
+        <td id="L148" class="blob-num js-line-number" data-line-number="148"></td>
+        <td id="LC148" class="blob-code blob-code-inner js-file-line">    format <span class="pl-k">=</span> Cint[<span class="pl-c1">0</span>]</td>
+      </tr>
+      <tr>
+        <td id="L149" class="blob-num js-line-number" data-line-number="149"></td>
+        <td id="LC149" class="blob-code blob-code-inner js-file-line">    nbDims <span class="pl-k">=</span> Cint[<span class="pl-c1">0</span>]</td>
+      </tr>
+      <tr>
+        <td id="L150" class="blob-num js-line-number" data-line-number="150"></td>
+        <td id="LC150" class="blob-code blob-code-inner js-file-line">    filterDimA <span class="pl-k">=</span> <span class="pl-c1">Vector</span><span class="pl-c1">{Cint}</span>(nbDimsRequested)</td>
+      </tr>
+      <tr>
+        <td id="L151" class="blob-num js-line-number" data-line-number="151"></td>
+        <td id="LC151" class="blob-code blob-code-inner js-file-line">    <span class="pl-c1">@cuda</span>(cudnn, cudnnGetFilterNdDescriptor,</td>
+      </tr>
+      <tr>
+        <td id="L152" class="blob-num js-line-number" data-line-number="152"></td>
+        <td id="LC152" class="blob-code blob-code-inner js-file-line">          (Cptr, Cint, Ptr{UInt32}, Ptr{UInt32}, Ptr{Cint}, Ptr{Cint}),</td>
+      </tr>
+      <tr>
+        <td id="L153" class="blob-num js-line-number" data-line-number="153"></td>
+        <td id="LC153" class="blob-code blob-code-inner js-file-line">          wDesc, nbDimsRequested, dataType, format, nbDims, filterDimA)</td>
+      </tr>
+      <tr>
+        <td id="L154" class="blob-num js-line-number" data-line-number="154"></td>
+        <td id="LC154" class="blob-code blob-code-inner js-file-line">    <span class="pl-k">if</span> nbDims[<span class="pl-c1">1</span>] <span class="pl-k">&gt;</span> nbDimsRequested</td>
+      </tr>
+      <tr>
+        <td id="L155" class="blob-num js-line-number" data-line-number="155"></td>
+        <td id="LC155" class="blob-code blob-code-inner js-file-line">        <span class="pl-c1">cudnnGetFilterNdDescriptor</span>(wDesc<span class="pl-k">::</span><span class="pl-c1">FD</span>; nbDimsRequested <span class="pl-k">=</span> nbDims[<span class="pl-c1">1</span>])</td>
+      </tr>
+      <tr>
+        <td id="L156" class="blob-num js-line-number" data-line-number="156"></td>
+        <td id="LC156" class="blob-code blob-code-inner js-file-line">    <span class="pl-k">else</span></td>
+      </tr>
+      <tr>
+        <td id="L157" class="blob-num js-line-number" data-line-number="157"></td>
+        <td id="LC157" class="blob-code blob-code-inner js-file-line">        (Float32,Float64,Float16)[<span class="pl-c1">1</span><span class="pl-k">+</span>dataType[<span class="pl-c1">1</span>]],</td>
+      </tr>
+      <tr>
+        <td id="L158" class="blob-num js-line-number" data-line-number="158"></td>
+        <td id="LC158" class="blob-code blob-code-inner js-file-line">        (filterDimA[nbDims[<span class="pl-c1">1</span>]<span class="pl-k">:</span><span class="pl-k">-</span><span class="pl-c1">1</span><span class="pl-k">:</span><span class="pl-c1">1</span>]<span class="pl-k">.</span><span class="pl-k">..</span>)</td>
+      </tr>
+      <tr>
+        <td id="L159" class="blob-num js-line-number" data-line-number="159"></td>
+        <td id="LC159" class="blob-code blob-code-inner js-file-line">    <span class="pl-k">end</span></td>
+      </tr>
+      <tr>
+        <td id="L160" class="blob-num js-line-number" data-line-number="160"></td>
+        <td id="LC160" class="blob-code blob-code-inner js-file-line"><span class="pl-k">end</span></td>
+      </tr>
+      <tr>
+        <td id="L161" class="blob-num js-line-number" data-line-number="161"></td>
+        <td id="LC161" class="blob-code blob-code-inner js-file-line">
+</td>
+      </tr>
+      <tr>
+        <td id="L162" class="blob-num js-line-number" data-line-number="162"></td>
+        <td id="LC162" class="blob-code blob-code-inner js-file-line"><span class="pl-s"><span class="pl-pds">&quot;&quot;&quot;</span><span class="pl-s1"></span></span></td>
+      </tr>
+      <tr>
+        <td id="L163" class="blob-num js-line-number" data-line-number="163"></td>
+        <td id="LC163" class="blob-code blob-code-inner js-file-line"><span class="pl-s"><span class="pl-s1"></span></span></td>
+      </tr>
+      <tr>
+        <td id="L164" class="blob-num js-line-number" data-line-number="164"></td>
+        <td id="LC164" class="blob-code blob-code-inner js-file-line"><span class="pl-s"><span class="pl-s1">    rnnparam{T}(r::RNN, w::KnetArray{T}, layer, id, param)</span></span></td>
+      </tr>
+      <tr>
+        <td id="L165" class="blob-num js-line-number" data-line-number="165"></td>
+        <td id="LC165" class="blob-code blob-code-inner js-file-line"><span class="pl-s"><span class="pl-s1"></span></span></td>
+      </tr>
+      <tr>
+        <td id="L166" class="blob-num js-line-number" data-line-number="166"></td>
+        <td id="LC166" class="blob-code blob-code-inner js-file-line"><span class="pl-s"><span class="pl-s1">Return a single weight matrix or bias vector as a slice of w.</span></span></td>
+      </tr>
+      <tr>
+        <td id="L167" class="blob-num js-line-number" data-line-number="167"></td>
+        <td id="LC167" class="blob-code blob-code-inner js-file-line"><span class="pl-s"><span class="pl-s1"></span></span></td>
+      </tr>
+      <tr>
+        <td id="L168" class="blob-num js-line-number" data-line-number="168"></td>
+        <td id="LC168" class="blob-code blob-code-inner js-file-line"><span class="pl-s"><span class="pl-s1">Valid <span class="pl-c1">`layer`</span> values:</span></span></td>
+      </tr>
+      <tr>
+        <td id="L169" class="blob-num js-line-number" data-line-number="169"></td>
+        <td id="LC169" class="blob-code blob-code-inner js-file-line"><span class="pl-s"><span class="pl-s1"><span class="pl-v">*</span> For unidirectional RNNs 1:numLayers</span></span></td>
+      </tr>
+      <tr>
+        <td id="L170" class="blob-num js-line-number" data-line-number="170"></td>
+        <td id="LC170" class="blob-code blob-code-inner js-file-line"><span class="pl-s"><span class="pl-s1"><span class="pl-v">*</span> For bidirectional RNNs 1:2*numLayers, forw and back layers alternate.</span></span></td>
+      </tr>
+      <tr>
+        <td id="L171" class="blob-num js-line-number" data-line-number="171"></td>
+        <td id="LC171" class="blob-code blob-code-inner js-file-line"><span class="pl-s"><span class="pl-s1"></span></span></td>
+      </tr>
+      <tr>
+        <td id="L172" class="blob-num js-line-number" data-line-number="172"></td>
+        <td id="LC172" class="blob-code blob-code-inner js-file-line"><span class="pl-s"><span class="pl-s1">Valid <span class="pl-c1">`id`</span> values:</span></span></td>
+      </tr>
+      <tr>
+        <td id="L173" class="blob-num js-line-number" data-line-number="173"></td>
+        <td id="LC173" class="blob-code blob-code-inner js-file-line"><span class="pl-s"><span class="pl-s1"><span class="pl-v">*</span> For RELU and TANH RNNs, input = 1, hidden = 2.</span></span></td>
+      </tr>
+      <tr>
+        <td id="L174" class="blob-num js-line-number" data-line-number="174"></td>
+        <td id="LC174" class="blob-code blob-code-inner js-file-line"><span class="pl-s"><span class="pl-s1"><span class="pl-v">*</span> For GRU reset = 1,4; update = 2,5; newmem = 3,6; 1:3 for input, 4:6 for hidden</span></span></td>
+      </tr>
+      <tr>
+        <td id="L175" class="blob-num js-line-number" data-line-number="175"></td>
+        <td id="LC175" class="blob-code blob-code-inner js-file-line"><span class="pl-s"><span class="pl-s1"><span class="pl-v">*</span> For LSTM inputgate = 1,5; forget = 2,6; newmem = 3,7; output = 4,8; 1:4 for input, 5:8 for hidden</span></span></td>
+      </tr>
+      <tr>
+        <td id="L176" class="blob-num js-line-number" data-line-number="176"></td>
+        <td id="LC176" class="blob-code blob-code-inner js-file-line"><span class="pl-s"><span class="pl-s1"></span></span></td>
+      </tr>
+      <tr>
+        <td id="L177" class="blob-num js-line-number" data-line-number="177"></td>
+        <td id="LC177" class="blob-code blob-code-inner js-file-line"><span class="pl-s"><span class="pl-s1">Valid <span class="pl-c1">`param`</span> values:</span></span></td>
+      </tr>
+      <tr>
+        <td id="L178" class="blob-num js-line-number" data-line-number="178"></td>
+        <td id="LC178" class="blob-code blob-code-inner js-file-line"><span class="pl-s"><span class="pl-s1"><span class="pl-v">*</span> Return the weight matrix (transposed!) if <span class="pl-c1">`param==1`</span>.</span></span></td>
+      </tr>
+      <tr>
+        <td id="L179" class="blob-num js-line-number" data-line-number="179"></td>
+        <td id="LC179" class="blob-code blob-code-inner js-file-line"><span class="pl-s"><span class="pl-s1"><span class="pl-v">*</span> Return the bias vector if <span class="pl-c1">`param==2`</span>.</span></span></td>
+      </tr>
+      <tr>
+        <td id="L180" class="blob-num js-line-number" data-line-number="180"></td>
+        <td id="LC180" class="blob-code blob-code-inner js-file-line"><span class="pl-s"><span class="pl-s1"></span></span></td>
+      </tr>
+      <tr>
+        <td id="L181" class="blob-num js-line-number" data-line-number="181"></td>
+        <td id="LC181" class="blob-code blob-code-inner js-file-line"><span class="pl-s"><span class="pl-s1">The effect of skipInput: Let I=1 for RELU/TANH, 1:3 for GRU, 1:4 for LSTM</span></span></td>
+      </tr>
+      <tr>
+        <td id="L182" class="blob-num js-line-number" data-line-number="182"></td>
+        <td id="LC182" class="blob-code blob-code-inner js-file-line"><span class="pl-s"><span class="pl-s1"><span class="pl-v">*</span> For skipInput=false (default), rnnparam(r,w,1,I,1) is a (inputSize,hiddenSize) matrix.</span></span></td>
+      </tr>
+      <tr>
+        <td id="L183" class="blob-num js-line-number" data-line-number="183"></td>
+        <td id="LC183" class="blob-code blob-code-inner js-file-line"><span class="pl-s"><span class="pl-s1"><span class="pl-v">*</span> For skipInput=true, rnnparam(r,w,1,I,1) is <span class="pl-c1">`nothing`</span>.</span></span></td>
+      </tr>
+      <tr>
+        <td id="L184" class="blob-num js-line-number" data-line-number="184"></td>
+        <td id="LC184" class="blob-code blob-code-inner js-file-line"><span class="pl-s"><span class="pl-s1"><span class="pl-v">*</span> For bidirectional, the same applies to rnnparam(r,w,2,I,1): the first back layer.</span></span></td>
+      </tr>
+      <tr>
+        <td id="L185" class="blob-num js-line-number" data-line-number="185"></td>
+        <td id="LC185" class="blob-code blob-code-inner js-file-line"><span class="pl-s"><span class="pl-s1"></span></span></td>
+      </tr>
+      <tr>
+        <td id="L186" class="blob-num js-line-number" data-line-number="186"></td>
+        <td id="LC186" class="blob-code blob-code-inner js-file-line"><span class="pl-s"><span class="pl-s1"></span><span class="pl-pds">&quot;&quot;&quot;</span></span></td>
+      </tr>
+      <tr>
+        <td id="L187" class="blob-num js-line-number" data-line-number="187"></td>
+        <td id="LC187" class="blob-code blob-code-inner js-file-line"><span class="pl-k">function</span> <span class="pl-en">rnnparam</span>(r<span class="pl-k">::</span><span class="pl-c1">RNN</span>, w, layer<span class="pl-k">::</span><span class="pl-c1">Integer</span>, id<span class="pl-k">::</span><span class="pl-c1">Integer</span>, par<span class="pl-k">::</span><span class="pl-c1">Integer</span>; handle<span class="pl-k">=</span><span class="pl-c1">cudnnhandle</span>())</td>
+      </tr>
+      <tr>
+        <td id="L188" class="blob-num js-line-number" data-line-number="188"></td>
+        <td id="LC188" class="blob-code blob-code-inner js-file-line">    <span class="pl-c"><span class="pl-c">#</span> w could be a Rec, KnetArray, or Array so typing w::KnetArray{T} is not an option</span></td>
+      </tr>
+      <tr>
+        <td id="L189" class="blob-num js-line-number" data-line-number="189"></td>
+        <td id="LC189" class="blob-code blob-code-inner js-file-line">    ((<span class="pl-c1">1</span> <span class="pl-k">&lt;=</span> par <span class="pl-k">&lt;=</span> <span class="pl-c1">2</span>) <span class="pl-k">&amp;&amp;</span></td>
+      </tr>
+      <tr>
+        <td id="L190" class="blob-num js-line-number" data-line-number="190"></td>
+        <td id="LC190" class="blob-code blob-code-inner js-file-line">     ((r<span class="pl-k">.</span>direction <span class="pl-k">==</span> <span class="pl-c1">0</span> <span class="pl-k">&amp;&amp;</span> <span class="pl-c1">1</span> <span class="pl-k">&lt;=</span> layer <span class="pl-k">&lt;=</span> r<span class="pl-k">.</span>numLayers) <span class="pl-k">||</span></td>
+      </tr>
+      <tr>
+        <td id="L191" class="blob-num js-line-number" data-line-number="191"></td>
+        <td id="LC191" class="blob-code blob-code-inner js-file-line">      (r<span class="pl-k">.</span>direction <span class="pl-k">==</span> <span class="pl-c1">1</span> <span class="pl-k">&amp;&amp;</span> <span class="pl-c1">1</span> <span class="pl-k">&lt;=</span> layer <span class="pl-k">&lt;=</span> <span class="pl-c1">2</span><span class="pl-k">*</span>r<span class="pl-k">.</span>numLayers)) <span class="pl-k">&amp;&amp;</span></td>
+      </tr>
+      <tr>
+        <td id="L192" class="blob-num js-line-number" data-line-number="192"></td>
+        <td id="LC192" class="blob-code blob-code-inner js-file-line">     ((r<span class="pl-k">.</span>mode <span class="pl-k">==</span> <span class="pl-c1">0</span> <span class="pl-k">&amp;&amp;</span> <span class="pl-c1">1</span> <span class="pl-k">&lt;=</span> id <span class="pl-k">&lt;=</span> <span class="pl-c1">2</span>) <span class="pl-k">||</span></td>
+      </tr>
+      <tr>
+        <td id="L193" class="blob-num js-line-number" data-line-number="193"></td>
+        <td id="LC193" class="blob-code blob-code-inner js-file-line">      (r<span class="pl-k">.</span>mode <span class="pl-k">==</span> <span class="pl-c1">1</span> <span class="pl-k">&amp;&amp;</span> <span class="pl-c1">1</span> <span class="pl-k">&lt;=</span> id <span class="pl-k">&lt;=</span> <span class="pl-c1">2</span>) <span class="pl-k">||</span></td>
+      </tr>
+      <tr>
+        <td id="L194" class="blob-num js-line-number" data-line-number="194"></td>
+        <td id="LC194" class="blob-code blob-code-inner js-file-line">      (r<span class="pl-k">.</span>mode <span class="pl-k">==</span> <span class="pl-c1">2</span> <span class="pl-k">&amp;&amp;</span> <span class="pl-c1">1</span> <span class="pl-k">&lt;=</span> id <span class="pl-k">&lt;=</span> <span class="pl-c1">8</span>) <span class="pl-k">||</span></td>
+      </tr>
+      <tr>
+        <td id="L195" class="blob-num js-line-number" data-line-number="195"></td>
+        <td id="LC195" class="blob-code blob-code-inner js-file-line">      (r<span class="pl-k">.</span>mode <span class="pl-k">==</span> <span class="pl-c1">3</span> <span class="pl-k">&amp;&amp;</span> <span class="pl-c1">1</span> <span class="pl-k">&lt;=</span> id <span class="pl-k">&lt;=</span> <span class="pl-c1">6</span>))) <span class="pl-k">||</span> <span class="pl-c1">error</span>(<span class="pl-s"><span class="pl-pds">&quot;</span>Bad parameter index<span class="pl-pds">&quot;</span></span>)</td>
+      </tr>
+      <tr>
+        <td id="L196" class="blob-num js-line-number" data-line-number="196"></td>
+        <td id="LC196" class="blob-code blob-code-inner js-file-line">    <span class="pl-k">if</span> <span class="pl-c1">isa</span>(<span class="pl-c1">getval</span>(w), KnetArray)</td>
+      </tr>
+      <tr>
+        <td id="L197" class="blob-num js-line-number" data-line-number="197"></td>
+        <td id="LC197" class="blob-code blob-code-inner js-file-line">        T <span class="pl-k">=</span> <span class="pl-c1">eltype</span>(w)</td>
+      </tr>
+      <tr>
+        <td id="L198" class="blob-num js-line-number" data-line-number="198"></td>
+        <td id="LC198" class="blob-code blob-code-inner js-file-line">        xDesc <span class="pl-k">=</span> <span class="pl-c1">TD</span>(T,<span class="pl-c1">1</span>,r<span class="pl-k">.</span>inputSize,<span class="pl-c1">1</span>)</td>
+      </tr>
+      <tr>
+        <td id="L199" class="blob-num js-line-number" data-line-number="199"></td>
+        <td id="LC199" class="blob-code blob-code-inner js-file-line">        wDesc <span class="pl-k">=</span> <span class="pl-c1">FD</span>(T,<span class="pl-c1">1</span>,<span class="pl-c1">1</span>,<span class="pl-c1">length</span>(w))</td>
+      </tr>
+      <tr>
+        <td id="L200" class="blob-num js-line-number" data-line-number="200"></td>
+        <td id="LC200" class="blob-code blob-code-inner js-file-line">        paramDesc <span class="pl-k">=</span> <span class="pl-c1">FD</span>(T,<span class="pl-c1">1</span>,<span class="pl-c1">1</span>,<span class="pl-c1">1</span>,<span class="pl-c1">1</span>)</td>
+      </tr>
+      <tr>
+        <td id="L201" class="blob-num js-line-number" data-line-number="201"></td>
+        <td id="LC201" class="blob-code blob-code-inner js-file-line">        param <span class="pl-k">=</span> Cptr[<span class="pl-c1">0</span>]</td>
+      </tr>
+      <tr>
+        <td id="L202" class="blob-num js-line-number" data-line-number="202"></td>
+        <td id="LC202" class="blob-code blob-code-inner js-file-line">        <span class="pl-k">if</span> par <span class="pl-k">==</span> <span class="pl-c1">1</span> <span class="pl-c"><span class="pl-c">#</span> matrix</span></td>
+      </tr>
+      <tr>
+        <td id="L203" class="blob-num js-line-number" data-line-number="203"></td>
+        <td id="LC203" class="blob-code blob-code-inner js-file-line">            <span class="pl-c1">@cuda</span>(cudnn, cudnnGetRNNLinLayerMatrixParams,</td>
+      </tr>
+      <tr>
+        <td id="L204" class="blob-num js-line-number" data-line-number="204"></td>
+        <td id="LC204" class="blob-code blob-code-inner js-file-line">                  (Cptr, Cptr, Cint, <span class="pl-c"><span class="pl-c">#</span>handle,rdesc, layer</span></td>
+      </tr>
+      <tr>
+        <td id="L205" class="blob-num js-line-number" data-line-number="205"></td>
+        <td id="LC205" class="blob-code blob-code-inner js-file-line">                   Cptr, Cptr, Cptr, <span class="pl-c"><span class="pl-c">#</span>xDesc, wDesc, w</span></td>
+      </tr>
+      <tr>
+        <td id="L206" class="blob-num js-line-number" data-line-number="206"></td>
+        <td id="LC206" class="blob-code blob-code-inner js-file-line">                   Cint, Cptr, Ptr{Cptr}), <span class="pl-c"><span class="pl-c">#</span>lid, lmatdesc, linlayermat</span></td>
+      </tr>
+      <tr>
+        <td id="L207" class="blob-num js-line-number" data-line-number="207"></td>
+        <td id="LC207" class="blob-code blob-code-inner js-file-line">                  handle, r<span class="pl-k">.</span>rnnDesc, layer<span class="pl-k">-</span><span class="pl-c1">1</span>,</td>
+      </tr>
+      <tr>
+        <td id="L208" class="blob-num js-line-number" data-line-number="208"></td>
+        <td id="LC208" class="blob-code blob-code-inner js-file-line">                  xDesc, wDesc, <span class="pl-c1">getval</span>(w),</td>
+      </tr>
+      <tr>
+        <td id="L209" class="blob-num js-line-number" data-line-number="209"></td>
+        <td id="LC209" class="blob-code blob-code-inner js-file-line">                  id<span class="pl-k">-</span><span class="pl-c1">1</span>, paramDesc, param)</td>
+      </tr>
+      <tr>
+        <td id="L210" class="blob-num js-line-number" data-line-number="210"></td>
+        <td id="LC210" class="blob-code blob-code-inner js-file-line">        <span class="pl-k">else</span> <span class="pl-c"><span class="pl-c">#</span> bias</span></td>
+      </tr>
+      <tr>
+        <td id="L211" class="blob-num js-line-number" data-line-number="211"></td>
+        <td id="LC211" class="blob-code blob-code-inner js-file-line">            <span class="pl-c1">@cuda</span>(cudnn, cudnnGetRNNLinLayerBiasParams,</td>
+      </tr>
+      <tr>
+        <td id="L212" class="blob-num js-line-number" data-line-number="212"></td>
+        <td id="LC212" class="blob-code blob-code-inner js-file-line">                  (Cptr, Cptr, Cint, <span class="pl-c"><span class="pl-c">#</span>handle,rdesc, layer</span></td>
+      </tr>
+      <tr>
+        <td id="L213" class="blob-num js-line-number" data-line-number="213"></td>
+        <td id="LC213" class="blob-code blob-code-inner js-file-line">                   Cptr, Cptr, Cptr, <span class="pl-c"><span class="pl-c">#</span>xDesc, wDesc, w</span></td>
+      </tr>
+      <tr>
+        <td id="L214" class="blob-num js-line-number" data-line-number="214"></td>
+        <td id="LC214" class="blob-code blob-code-inner js-file-line">                   Cint, Cptr, Ptr{Cptr}), <span class="pl-c"><span class="pl-c">#</span>lid, lmatdesc, linlayermat</span></td>
+      </tr>
+      <tr>
+        <td id="L215" class="blob-num js-line-number" data-line-number="215"></td>
+        <td id="LC215" class="blob-code blob-code-inner js-file-line">                  handle, r<span class="pl-k">.</span>rnnDesc, layer<span class="pl-k">-</span><span class="pl-c1">1</span>,</td>
+      </tr>
+      <tr>
+        <td id="L216" class="blob-num js-line-number" data-line-number="216"></td>
+        <td id="LC216" class="blob-code blob-code-inner js-file-line">                  xDesc, wDesc, <span class="pl-c1">getval</span>(w),</td>
+      </tr>
+      <tr>
+        <td id="L217" class="blob-num js-line-number" data-line-number="217"></td>
+        <td id="LC217" class="blob-code blob-code-inner js-file-line">                  id<span class="pl-k">-</span><span class="pl-c1">1</span>, paramDesc, param)</td>
+      </tr>
+      <tr>
+        <td id="L218" class="blob-num js-line-number" data-line-number="218"></td>
+        <td id="LC218" class="blob-code blob-code-inner js-file-line">        <span class="pl-k">end</span></td>
+      </tr>
+      <tr>
+        <td id="L219" class="blob-num js-line-number" data-line-number="219"></td>
+        <td id="LC219" class="blob-code blob-code-inner js-file-line">        dt,sz <span class="pl-k">=</span> <span class="pl-c1">cudnnGetFilterNdDescriptor</span>(paramDesc)</td>
+      </tr>
+      <tr>
+        <td id="L220" class="blob-num js-line-number" data-line-number="220"></td>
+        <td id="LC220" class="blob-code blob-code-inner js-file-line">        len <span class="pl-k">=</span> <span class="pl-c1">prod</span>(sz)</td>
+      </tr>
+      <tr>
+        <td id="L221" class="blob-num js-line-number" data-line-number="221"></td>
+        <td id="LC221" class="blob-code blob-code-inner js-file-line">        i1 <span class="pl-k">=</span> <span class="pl-c1">1</span> <span class="pl-k">+</span> <span class="pl-c1">div</span>(<span class="pl-c1">Int</span>(param[<span class="pl-c1">1</span>] <span class="pl-k">-</span> <span class="pl-c1">pointer</span>(w)), <span class="pl-c1">sizeof</span>(T))</td>
+      </tr>
+      <tr>
+        <td id="L222" class="blob-num js-line-number" data-line-number="222"></td>
+        <td id="LC222" class="blob-code blob-code-inner js-file-line">        i2 <span class="pl-k">=</span> i1 <span class="pl-k">+</span> len <span class="pl-k">-</span> <span class="pl-c1">1</span></td>
+      </tr>
+      <tr>
+        <td id="L223" class="blob-num js-line-number" data-line-number="223"></td>
+        <td id="LC223" class="blob-code blob-code-inner js-file-line">    <span class="pl-k">else</span></td>
+      </tr>
+      <tr>
+        <td id="L224" class="blob-num js-line-number" data-line-number="224"></td>
+        <td id="LC224" class="blob-code blob-code-inner js-file-line">        <span class="pl-c"><span class="pl-c">#</span> guess i1,i2,len from layer,id,par and rnn specs</span></td>
+      </tr>
+      <tr>
+        <td id="L225" class="blob-num js-line-number" data-line-number="225"></td>
+        <td id="LC225" class="blob-code blob-code-inner js-file-line">        ids <span class="pl-k">=</span> <span class="pl-c1">rnnids</span>(r)</td>
+      </tr>
+      <tr>
+        <td id="L226" class="blob-num js-line-number" data-line-number="226"></td>
+        <td id="LC226" class="blob-code blob-code-inner js-file-line">        <span class="pl-k">if</span> par <span class="pl-k">==</span> <span class="pl-c1">1</span> <span class="pl-c"><span class="pl-c">#</span> matrix</span></td>
+      </tr>
+      <tr>
+        <td id="L227" class="blob-num js-line-number" data-line-number="227"></td>
+        <td id="LC227" class="blob-code blob-code-inner js-file-line">            <span class="pl-c"><span class="pl-c">#</span> input matrices are (inputSize,hiddenSize) all others (hiddenSize,hiddenSize)</span></td>
+      </tr>
+      <tr>
+        <td id="L228" class="blob-num js-line-number" data-line-number="228"></td>
+        <td id="LC228" class="blob-code blob-code-inner js-file-line">            <span class="pl-c"><span class="pl-c">#</span> if inputMode==1 then input matrices are empty</span></td>
+      </tr>
+      <tr>
+        <td id="L229" class="blob-num js-line-number" data-line-number="229"></td>
+        <td id="LC229" class="blob-code blob-code-inner js-file-line">            <span class="pl-c"><span class="pl-c">#</span> I=1 for RELU/TANH, 1:3 for GRU, 1:4 for LSTM are input matrices with L=1 for uni and L=1,2 for bi</span></td>
+      </tr>
+      <tr>
+        <td id="L230" class="blob-num js-line-number" data-line-number="230"></td>
+        <td id="LC230" class="blob-code blob-code-inner js-file-line">            <span class="pl-en">inputLayer</span>(r,l)<span class="pl-k">=</span>(l<span class="pl-k">==</span><span class="pl-c1">1</span> <span class="pl-k">||</span> (l<span class="pl-k">==</span><span class="pl-c1">2</span> <span class="pl-k">&amp;&amp;</span> r<span class="pl-k">.</span>direction<span class="pl-k">==</span><span class="pl-c1">1</span>))</td>
+      </tr>
+      <tr>
+        <td id="L231" class="blob-num js-line-number" data-line-number="231"></td>
+        <td id="LC231" class="blob-code blob-code-inner js-file-line">            X, H <span class="pl-k">=</span> r<span class="pl-k">.</span>inputSize, r<span class="pl-k">.</span>hiddenSize</td>
+      </tr>
+      <tr>
+        <td id="L232" class="blob-num js-line-number" data-line-number="232"></td>
+        <td id="LC232" class="blob-code blob-code-inner js-file-line">            XH, HH <span class="pl-k">=</span> X<span class="pl-k">*</span>H, H<span class="pl-k">*</span>H</td>
+      </tr>
+      <tr>
+        <td id="L233" class="blob-num js-line-number" data-line-number="233"></td>
+        <td id="LC233" class="blob-code blob-code-inner js-file-line">            inputIds <span class="pl-k">=</span> <span class="pl-c1">div</span>(ids,<span class="pl-c1">2</span>)</td>
+      </tr>
+      <tr>
+        <td id="L234" class="blob-num js-line-number" data-line-number="234"></td>
+        <td id="LC234" class="blob-code blob-code-inner js-file-line">            i1 <span class="pl-k">=</span> i2 <span class="pl-k">=</span> len <span class="pl-k">=</span> <span class="pl-c1">0</span></td>
+      </tr>
+      <tr>
+        <td id="L235" class="blob-num js-line-number" data-line-number="235"></td>
+        <td id="LC235" class="blob-code blob-code-inner js-file-line">            <span class="pl-k">for</span> l <span class="pl-k">=</span> <span class="pl-c1">1</span><span class="pl-k">:</span>layer, i <span class="pl-k">=</span> <span class="pl-c1">1</span><span class="pl-k">:</span>ids</td>
+      </tr>
+      <tr>
+        <td id="L236" class="blob-num js-line-number" data-line-number="236"></td>
+        <td id="LC236" class="blob-code blob-code-inner js-file-line">                <span class="pl-k">if</span> <span class="pl-c1">inputLayer</span>(r,l) <span class="pl-k">&amp;&amp;</span> i <span class="pl-k">&lt;=</span> inputIds</td>
+      </tr>
+      <tr>
+        <td id="L237" class="blob-num js-line-number" data-line-number="237"></td>
+        <td id="LC237" class="blob-code blob-code-inner js-file-line">                    len <span class="pl-k">=</span> (r<span class="pl-k">.</span>inputMode<span class="pl-k">==</span><span class="pl-c1">0</span> ? XH <span class="pl-k">:</span> <span class="pl-c1">0</span>)</td>
+      </tr>
+      <tr>
+        <td id="L238" class="blob-num js-line-number" data-line-number="238"></td>
+        <td id="LC238" class="blob-code blob-code-inner js-file-line">                <span class="pl-k">else</span></td>
+      </tr>
+      <tr>
+        <td id="L239" class="blob-num js-line-number" data-line-number="239"></td>
+        <td id="LC239" class="blob-code blob-code-inner js-file-line">                    len <span class="pl-k">=</span> HH</td>
+      </tr>
+      <tr>
+        <td id="L240" class="blob-num js-line-number" data-line-number="240"></td>
+        <td id="LC240" class="blob-code blob-code-inner js-file-line">                <span class="pl-k">end</span></td>
+      </tr>
+      <tr>
+        <td id="L241" class="blob-num js-line-number" data-line-number="241"></td>
+        <td id="LC241" class="blob-code blob-code-inner js-file-line">                i2 <span class="pl-k">+=</span> len</td>
+      </tr>
+      <tr>
+        <td id="L242" class="blob-num js-line-number" data-line-number="242"></td>
+        <td id="LC242" class="blob-code blob-code-inner js-file-line">                <span class="pl-k">if</span> l<span class="pl-k">==</span>layer <span class="pl-k">&amp;&amp;</span> i<span class="pl-k">==</span>id; <span class="pl-k">break</span>; <span class="pl-k">end</span></td>
+      </tr>
+      <tr>
+        <td id="L243" class="blob-num js-line-number" data-line-number="243"></td>
+        <td id="LC243" class="blob-code blob-code-inner js-file-line">            <span class="pl-k">end</span></td>
+      </tr>
+      <tr>
+        <td id="L244" class="blob-num js-line-number" data-line-number="244"></td>
+        <td id="LC244" class="blob-code blob-code-inner js-file-line">            <span class="pl-k">if</span> len<span class="pl-k">==</span><span class="pl-c1">0</span>; len<span class="pl-k">=</span><span class="pl-c1">1</span>; <span class="pl-k">end</span> <span class="pl-c"><span class="pl-c">#</span> cudnn uses size (1,1,1) for empty weights</span></td>
+      </tr>
+      <tr>
+        <td id="L245" class="blob-num js-line-number" data-line-number="245"></td>
+        <td id="LC245" class="blob-code blob-code-inner js-file-line">            i1 <span class="pl-k">=</span> i2 <span class="pl-k">-</span> len <span class="pl-k">+</span> <span class="pl-c1">1</span></td>
+      </tr>
+      <tr>
+        <td id="L246" class="blob-num js-line-number" data-line-number="246"></td>
+        <td id="LC246" class="blob-code blob-code-inner js-file-line">        <span class="pl-k">else</span> <span class="pl-c"><span class="pl-c">#</span> bias</span></td>
+      </tr>
+      <tr>
+        <td id="L247" class="blob-num js-line-number" data-line-number="247"></td>
+        <td id="LC247" class="blob-code blob-code-inner js-file-line">            <span class="pl-c"><span class="pl-c">#</span> all biases are length=hidden and there are always numLayers * numIds of them</span></td>
+      </tr>
+      <tr>
+        <td id="L248" class="blob-num js-line-number" data-line-number="248"></td>
+        <td id="LC248" class="blob-code blob-code-inner js-file-line">            len <span class="pl-k">=</span> r<span class="pl-k">.</span>hiddenSize</td>
+      </tr>
+      <tr>
+        <td id="L249" class="blob-num js-line-number" data-line-number="249"></td>
+        <td id="LC249" class="blob-code blob-code-inner js-file-line">            layers <span class="pl-k">=</span> r<span class="pl-k">.</span>numLayers <span class="pl-k">*</span> (r<span class="pl-k">.</span>direction <span class="pl-k">==</span> <span class="pl-c1">1</span> ? <span class="pl-c1">2</span> <span class="pl-k">:</span> <span class="pl-c1">1</span>)</td>
+      </tr>
+      <tr>
+        <td id="L250" class="blob-num js-line-number" data-line-number="250"></td>
+        <td id="LC250" class="blob-code blob-code-inner js-file-line">            i1 <span class="pl-k">=</span> <span class="pl-c1">1</span> <span class="pl-k">+</span> <span class="pl-c1">length</span>(w) <span class="pl-k">-</span> layers <span class="pl-k">*</span> ids <span class="pl-k">*</span> len <span class="pl-k">+</span> ((id<span class="pl-k">-</span><span class="pl-c1">1</span>) <span class="pl-k">+</span> ids <span class="pl-k">*</span> (layer<span class="pl-k">-</span><span class="pl-c1">1</span>)) <span class="pl-k">*</span> len</td>
+      </tr>
+      <tr>
+        <td id="L251" class="blob-num js-line-number" data-line-number="251"></td>
+        <td id="LC251" class="blob-code blob-code-inner js-file-line">            i2 <span class="pl-k">=</span> i1 <span class="pl-k">+</span> len <span class="pl-k">-</span> <span class="pl-c1">1</span></td>
+      </tr>
+      <tr>
+        <td id="L252" class="blob-num js-line-number" data-line-number="252"></td>
+        <td id="LC252" class="blob-code blob-code-inner js-file-line">        <span class="pl-k">end</span></td>
+      </tr>
+      <tr>
+        <td id="L253" class="blob-num js-line-number" data-line-number="253"></td>
+        <td id="LC253" class="blob-code blob-code-inner js-file-line">    <span class="pl-k">end</span></td>
+      </tr>
+      <tr>
+        <td id="L254" class="blob-num js-line-number" data-line-number="254"></td>
+        <td id="LC254" class="blob-code blob-code-inner js-file-line">    <span class="pl-k">if</span> len <span class="pl-k">==</span> <span class="pl-c1">1</span> <span class="pl-c"><span class="pl-c">#</span> empty weights when inputMode=1 show up as size (1,1,1)</span></td>
+      </tr>
+      <tr>
+        <td id="L255" class="blob-num js-line-number" data-line-number="255"></td>
+        <td id="LC255" class="blob-code blob-code-inner js-file-line">        <span class="pl-c1">nothing</span></td>
+      </tr>
+      <tr>
+        <td id="L256" class="blob-num js-line-number" data-line-number="256"></td>
+        <td id="LC256" class="blob-code blob-code-inner js-file-line">    <span class="pl-k">elseif</span> par <span class="pl-k">==</span> <span class="pl-c1">1</span> <span class="pl-c"><span class="pl-c">#</span> matrix</span></td>
+      </tr>
+      <tr>
+        <td id="L257" class="blob-num js-line-number" data-line-number="257"></td>
+        <td id="LC257" class="blob-code blob-code-inner js-file-line">        h <span class="pl-k">=</span> <span class="pl-c1">Int</span>(r<span class="pl-k">.</span>hiddenSize)</td>
+      </tr>
+      <tr>
+        <td id="L258" class="blob-num js-line-number" data-line-number="258"></td>
+        <td id="LC258" class="blob-code blob-code-inner js-file-line">        <span class="pl-c1">reshape</span>(w[i1<span class="pl-k">:</span>i2], (<span class="pl-c1">div</span>(len,h),h)) <span class="pl-c"><span class="pl-c">#</span> weight matrices are transposed</span></td>
+      </tr>
+      <tr>
+        <td id="L259" class="blob-num js-line-number" data-line-number="259"></td>
+        <td id="LC259" class="blob-code blob-code-inner js-file-line">    <span class="pl-k">else</span> <span class="pl-c"><span class="pl-c">#</span> bias</span></td>
+      </tr>
+      <tr>
+        <td id="L260" class="blob-num js-line-number" data-line-number="260"></td>
+        <td id="LC260" class="blob-code blob-code-inner js-file-line">        w[i1<span class="pl-k">:</span>i2]</td>
+      </tr>
+      <tr>
+        <td id="L261" class="blob-num js-line-number" data-line-number="261"></td>
+        <td id="LC261" class="blob-code blob-code-inner js-file-line">    <span class="pl-k">end</span></td>
+      </tr>
+      <tr>
+        <td id="L262" class="blob-num js-line-number" data-line-number="262"></td>
+        <td id="LC262" class="blob-code blob-code-inner js-file-line"><span class="pl-k">end</span></td>
+      </tr>
+      <tr>
+        <td id="L263" class="blob-num js-line-number" data-line-number="263"></td>
+        <td id="LC263" class="blob-code blob-code-inner js-file-line">
+</td>
+      </tr>
+      <tr>
+        <td id="L264" class="blob-num js-line-number" data-line-number="264"></td>
+        <td id="LC264" class="blob-code blob-code-inner js-file-line">
+</td>
+      </tr>
+      <tr>
+        <td id="L265" class="blob-num js-line-number" data-line-number="265"></td>
+        <td id="LC265" class="blob-code blob-code-inner js-file-line"><span class="pl-s"><span class="pl-pds">&quot;&quot;&quot;</span><span class="pl-s1"></span></span></td>
+      </tr>
+      <tr>
+        <td id="L266" class="blob-num js-line-number" data-line-number="266"></td>
+        <td id="LC266" class="blob-code blob-code-inner js-file-line"><span class="pl-s"><span class="pl-s1"></span></span></td>
+      </tr>
+      <tr>
+        <td id="L267" class="blob-num js-line-number" data-line-number="267"></td>
+        <td id="LC267" class="blob-code blob-code-inner js-file-line"><span class="pl-s"><span class="pl-s1">    rnnparams(r::RNN, w)</span></span></td>
+      </tr>
+      <tr>
+        <td id="L268" class="blob-num js-line-number" data-line-number="268"></td>
+        <td id="LC268" class="blob-code blob-code-inner js-file-line"><span class="pl-s"><span class="pl-s1"></span></span></td>
+      </tr>
+      <tr>
+        <td id="L269" class="blob-num js-line-number" data-line-number="269"></td>
+        <td id="LC269" class="blob-code blob-code-inner js-file-line"><span class="pl-s"><span class="pl-s1">Split w into individual parameters and return them as an array.</span></span></td>
+      </tr>
+      <tr>
+        <td id="L270" class="blob-num js-line-number" data-line-number="270"></td>
+        <td id="LC270" class="blob-code blob-code-inner js-file-line"><span class="pl-s"><span class="pl-s1"></span></span></td>
+      </tr>
+      <tr>
+        <td id="L271" class="blob-num js-line-number" data-line-number="271"></td>
+        <td id="LC271" class="blob-code blob-code-inner js-file-line"><span class="pl-s"><span class="pl-s1">The order of params returned (subject to change):</span></span></td>
+      </tr>
+      <tr>
+        <td id="L272" class="blob-num js-line-number" data-line-number="272"></td>
+        <td id="LC272" class="blob-code blob-code-inner js-file-line"><span class="pl-s"><span class="pl-s1"><span class="pl-v">*</span> All weight matrices come before all bias vectors.</span></span></td>
+      </tr>
+      <tr>
+        <td id="L273" class="blob-num js-line-number" data-line-number="273"></td>
+        <td id="LC273" class="blob-code blob-code-inner js-file-line"><span class="pl-s"><span class="pl-s1"><span class="pl-v">*</span> Matrices and biases are sorted lexically based on (layer,id).</span></span></td>
+      </tr>
+      <tr>
+        <td id="L274" class="blob-num js-line-number" data-line-number="274"></td>
+        <td id="LC274" class="blob-code blob-code-inner js-file-line"><span class="pl-s"><span class="pl-s1"><span class="pl-v">*</span> See <span class="pl-v">@</span><span class="pl-s">doc</span> rnnparam for valid layer and id values.</span></span></td>
+      </tr>
+      <tr>
+        <td id="L275" class="blob-num js-line-number" data-line-number="275"></td>
+        <td id="LC275" class="blob-code blob-code-inner js-file-line"><span class="pl-s"><span class="pl-s1"><span class="pl-v">*</span> Input multiplying matrices are <span class="pl-c1">`nothing`</span> if r.inputMode = 1.</span></span></td>
+      </tr>
+      <tr>
+        <td id="L276" class="blob-num js-line-number" data-line-number="276"></td>
+        <td id="LC276" class="blob-code blob-code-inner js-file-line"><span class="pl-s"><span class="pl-s1"></span></span></td>
+      </tr>
+      <tr>
+        <td id="L277" class="blob-num js-line-number" data-line-number="277"></td>
+        <td id="LC277" class="blob-code blob-code-inner js-file-line"><span class="pl-s"><span class="pl-s1"></span><span class="pl-pds">&quot;&quot;&quot;</span></span></td>
+      </tr>
+      <tr>
+        <td id="L278" class="blob-num js-line-number" data-line-number="278"></td>
+        <td id="LC278" class="blob-code blob-code-inner js-file-line"><span class="pl-k">function</span> <span class="pl-en">rnnparams</span>(r<span class="pl-k">::</span><span class="pl-c1">RNN</span>, w; handle<span class="pl-k">=</span><span class="pl-c1">cudnnhandle</span>())</td>
+      </tr>
+      <tr>
+        <td id="L279" class="blob-num js-line-number" data-line-number="279"></td>
+        <td id="LC279" class="blob-code blob-code-inner js-file-line">    layers <span class="pl-k">=</span> r<span class="pl-k">.</span>numLayers <span class="pl-k">*</span> (r<span class="pl-k">.</span>direction <span class="pl-k">==</span> <span class="pl-c1">1</span> ? <span class="pl-c1">2</span> <span class="pl-k">:</span> <span class="pl-c1">1</span>)</td>
+      </tr>
+      <tr>
+        <td id="L280" class="blob-num js-line-number" data-line-number="280"></td>
+        <td id="LC280" class="blob-code blob-code-inner js-file-line">    ids <span class="pl-k">=</span> <span class="pl-c1">rnnids</span>(r)</td>
+      </tr>
+      <tr>
+        <td id="L281" class="blob-num js-line-number" data-line-number="281"></td>
+        <td id="LC281" class="blob-code blob-code-inner js-file-line">    ws <span class="pl-k">=</span> []</td>
+      </tr>
+      <tr>
+        <td id="L282" class="blob-num js-line-number" data-line-number="282"></td>
+        <td id="LC282" class="blob-code blob-code-inner js-file-line">    <span class="pl-k">for</span> m <span class="pl-k">in</span> (<span class="pl-c1">1</span>,<span class="pl-c1">2</span>)</td>
+      </tr>
+      <tr>
+        <td id="L283" class="blob-num js-line-number" data-line-number="283"></td>
+        <td id="LC283" class="blob-code blob-code-inner js-file-line">        <span class="pl-k">for</span> l <span class="pl-k">in</span> <span class="pl-c1">1</span><span class="pl-k">:</span>layers</td>
+      </tr>
+      <tr>
+        <td id="L284" class="blob-num js-line-number" data-line-number="284"></td>
+        <td id="LC284" class="blob-code blob-code-inner js-file-line">            <span class="pl-k">for</span> i <span class="pl-k">in</span> <span class="pl-c1">1</span><span class="pl-k">:</span>ids</td>
+      </tr>
+      <tr>
+        <td id="L285" class="blob-num js-line-number" data-line-number="285"></td>
+        <td id="LC285" class="blob-code blob-code-inner js-file-line">                <span class="pl-c1">push!</span>(ws, <span class="pl-c1">rnnparam</span>(r, w, l, i, m; handle<span class="pl-k">=</span>handle))</td>
+      </tr>
+      <tr>
+        <td id="L286" class="blob-num js-line-number" data-line-number="286"></td>
+        <td id="LC286" class="blob-code blob-code-inner js-file-line">            <span class="pl-k">end</span></td>
+      </tr>
+      <tr>
+        <td id="L287" class="blob-num js-line-number" data-line-number="287"></td>
+        <td id="LC287" class="blob-code blob-code-inner js-file-line">        <span class="pl-k">end</span></td>
+      </tr>
+      <tr>
+        <td id="L288" class="blob-num js-line-number" data-line-number="288"></td>
+        <td id="LC288" class="blob-code blob-code-inner js-file-line">    <span class="pl-k">end</span></td>
+      </tr>
+      <tr>
+        <td id="L289" class="blob-num js-line-number" data-line-number="289"></td>
+        <td id="LC289" class="blob-code blob-code-inner js-file-line">    <span class="pl-k">return</span> ws</td>
+      </tr>
+      <tr>
+        <td id="L290" class="blob-num js-line-number" data-line-number="290"></td>
+        <td id="LC290" class="blob-code blob-code-inner js-file-line"><span class="pl-k">end</span></td>
+      </tr>
+      <tr>
+        <td id="L291" class="blob-num js-line-number" data-line-number="291"></td>
+        <td id="LC291" class="blob-code blob-code-inner js-file-line">
+</td>
+      </tr>
+      <tr>
+        <td id="L292" class="blob-num js-line-number" data-line-number="292"></td>
+        <td id="LC292" class="blob-code blob-code-inner js-file-line">
+</td>
+      </tr>
+      <tr>
+        <td id="L293" class="blob-num js-line-number" data-line-number="293"></td>
+        <td id="LC293" class="blob-code blob-code-inner js-file-line"><span class="pl-s"><span class="pl-pds">&quot;&quot;&quot;</span><span class="pl-s1"></span></span></td>
+      </tr>
+      <tr>
+        <td id="L294" class="blob-num js-line-number" data-line-number="294"></td>
+        <td id="LC294" class="blob-code blob-code-inner js-file-line"><span class="pl-s"><span class="pl-s1"></span></span></td>
+      </tr>
+      <tr>
+        <td id="L295" class="blob-num js-line-number" data-line-number="295"></td>
+        <td id="LC295" class="blob-code blob-code-inner js-file-line"><span class="pl-s"><span class="pl-s1">    rnninit(inputSize, hiddenSize; opts...)</span></span></td>
+      </tr>
+      <tr>
+        <td id="L296" class="blob-num js-line-number" data-line-number="296"></td>
+        <td id="LC296" class="blob-code blob-code-inner js-file-line"><span class="pl-s"><span class="pl-s1"></span></span></td>
+      </tr>
+      <tr>
+        <td id="L297" class="blob-num js-line-number" data-line-number="297"></td>
+        <td id="LC297" class="blob-code blob-code-inner js-file-line"><span class="pl-s"><span class="pl-s1">Return an <span class="pl-c1">`(r,w)`</span> pair where <span class="pl-c1">`r`</span> is a RNN struct and <span class="pl-c1">`w`</span> is a single weight</span></span></td>
+      </tr>
+      <tr>
+        <td id="L298" class="blob-num js-line-number" data-line-number="298"></td>
+        <td id="LC298" class="blob-code blob-code-inner js-file-line"><span class="pl-s"><span class="pl-s1">array that includes all matrices and biases for the RNN. Keyword arguments:</span></span></td>
+      </tr>
+      <tr>
+        <td id="L299" class="blob-num js-line-number" data-line-number="299"></td>
+        <td id="LC299" class="blob-code blob-code-inner js-file-line"><span class="pl-s"><span class="pl-s1"></span></span></td>
+      </tr>
+      <tr>
+        <td id="L300" class="blob-num js-line-number" data-line-number="300"></td>
+        <td id="LC300" class="blob-code blob-code-inner js-file-line"><span class="pl-s"><span class="pl-s1"><span class="pl-v">-</span> <span class="pl-c1">`rnnType=:lstm`</span> Type of RNN: One of :relu, :tanh, :lstm, :gru.</span></span></td>
+      </tr>
+      <tr>
+        <td id="L301" class="blob-num js-line-number" data-line-number="301"></td>
+        <td id="LC301" class="blob-code blob-code-inner js-file-line"><span class="pl-s"><span class="pl-s1"><span class="pl-v">-</span> <span class="pl-c1">`numLayers=1`</span>: Number of RNN layers.</span></span></td>
+      </tr>
+      <tr>
+        <td id="L302" class="blob-num js-line-number" data-line-number="302"></td>
+        <td id="LC302" class="blob-code blob-code-inner js-file-line"><span class="pl-s"><span class="pl-s1"><span class="pl-v">-</span> <span class="pl-c1">`bidirectional=false`</span>: Create a bidirectional RNN if <span class="pl-c1">`true`</span>.</span></span></td>
+      </tr>
+      <tr>
+        <td id="L303" class="blob-num js-line-number" data-line-number="303"></td>
+        <td id="LC303" class="blob-code blob-code-inner js-file-line"><span class="pl-s"><span class="pl-s1"><span class="pl-v">-</span> <span class="pl-c1">`dropout=0.0`</span>: Dropout probability. Ignored if <span class="pl-c1">`numLayers==1`</span>.</span></span></td>
+      </tr>
+      <tr>
+        <td id="L304" class="blob-num js-line-number" data-line-number="304"></td>
+        <td id="LC304" class="blob-code blob-code-inner js-file-line"><span class="pl-s"><span class="pl-s1"><span class="pl-v">-</span> <span class="pl-c1">`skipInput=false`</span>: Do not multiply the input with a matrix if <span class="pl-c1">`true`</span>.</span></span></td>
+      </tr>
+      <tr>
+        <td id="L305" class="blob-num js-line-number" data-line-number="305"></td>
+        <td id="LC305" class="blob-code blob-code-inner js-file-line"><span class="pl-s"><span class="pl-s1"><span class="pl-v">-</span> <span class="pl-c1">`dataType=Float32`</span>: Data type to use for weights.</span></span></td>
+      </tr>
+      <tr>
+        <td id="L306" class="blob-num js-line-number" data-line-number="306"></td>
+        <td id="LC306" class="blob-code blob-code-inner js-file-line"><span class="pl-s"><span class="pl-s1"><span class="pl-v">-</span> <span class="pl-c1">`algo=0`</span>: Algorithm to use, see CUDNN docs for details.</span></span></td>
+      </tr>
+      <tr>
+        <td id="L307" class="blob-num js-line-number" data-line-number="307"></td>
+        <td id="LC307" class="blob-code blob-code-inner js-file-line"><span class="pl-s"><span class="pl-s1"><span class="pl-v">-</span> <span class="pl-c1">`seed=0`</span>: Random number seed. Uses <span class="pl-c1">`time()`</span> if 0.</span></span></td>
+      </tr>
+      <tr>
+        <td id="L308" class="blob-num js-line-number" data-line-number="308"></td>
+        <td id="LC308" class="blob-code blob-code-inner js-file-line"><span class="pl-s"><span class="pl-s1"><span class="pl-v">-</span> <span class="pl-c1">`winit=xavier`</span>: Weight initialization method for matrices.</span></span></td>
+      </tr>
+      <tr>
+        <td id="L309" class="blob-num js-line-number" data-line-number="309"></td>
+        <td id="LC309" class="blob-code blob-code-inner js-file-line"><span class="pl-s"><span class="pl-s1"><span class="pl-v">-</span> <span class="pl-c1">`binit=zeros`</span>: Weight initialization method for bias vectors.</span></span></td>
+      </tr>
+      <tr>
+        <td id="L310" class="blob-num js-line-number" data-line-number="310"></td>
+        <td id="LC310" class="blob-code blob-code-inner js-file-line"><span class="pl-s"><span class="pl-s1"><span class="pl-v">-</span> <span class="pl-c1">`usegpu=(gpu()&gt;=0): GPU used by default if one exists.</span></span></span></td>
+      </tr>
+      <tr>
+        <td id="L311" class="blob-num js-line-number" data-line-number="311"></td>
+        <td id="LC311" class="blob-code blob-code-inner js-file-line"><span class="pl-s"><span class="pl-s1"><span class="pl-c1"></span></span></span></td>
+      </tr>
+      <tr>
+        <td id="L312" class="blob-num js-line-number" data-line-number="312"></td>
+        <td id="LC312" class="blob-code blob-code-inner js-file-line"><span class="pl-s"><span class="pl-s1"><span class="pl-c1">RNNs compute the output h[t] for a given iteration from the recurrent</span></span></span></td>
+      </tr>
+      <tr>
+        <td id="L313" class="blob-num js-line-number" data-line-number="313"></td>
+        <td id="LC313" class="blob-code blob-code-inner js-file-line"><span class="pl-s"><span class="pl-s1"><span class="pl-c1">input h[t-1] and the previous layer input x[t] given matrices W, R and</span></span></span></td>
+      </tr>
+      <tr>
+        <td id="L314" class="blob-num js-line-number" data-line-number="314"></td>
+        <td id="LC314" class="blob-code blob-code-inner js-file-line"><span class="pl-s"><span class="pl-s1"><span class="pl-c1">biases bW, bR from the following equations:</span></span></span></td>
+      </tr>
+      <tr>
+        <td id="L315" class="blob-num js-line-number" data-line-number="315"></td>
+        <td id="LC315" class="blob-code blob-code-inner js-file-line"><span class="pl-s"><span class="pl-s1"><span class="pl-c1"></span></span></span></td>
+      </tr>
+      <tr>
+        <td id="L316" class="blob-num js-line-number" data-line-number="316"></td>
+        <td id="LC316" class="blob-code blob-code-inner js-file-line"><span class="pl-s"><span class="pl-s1"><span class="pl-c1">`</span>:relu<span class="pl-c1">` and `</span>:tanh<span class="pl-c1">`: Single gate RNN with activation function f:</span></span></span></td>
+      </tr>
+      <tr>
+        <td id="L317" class="blob-num js-line-number" data-line-number="317"></td>
+        <td id="LC317" class="blob-code blob-code-inner js-file-line"><span class="pl-s"><span class="pl-s1"><span class="pl-c1"></span></span></span></td>
+      </tr>
+      <tr>
+        <td id="L318" class="blob-num js-line-number" data-line-number="318"></td>
+        <td id="LC318" class="blob-code blob-code-inner js-file-line"><span class="pl-s"><span class="pl-s1"><span class="pl-c1">    h[t] = f(W * x[t] .+ R * h[t-1] .+ bW .+ bR)</span></span></span></td>
+      </tr>
+      <tr>
+        <td id="L319" class="blob-num js-line-number" data-line-number="319"></td>
+        <td id="LC319" class="blob-code blob-code-inner js-file-line"><span class="pl-s"><span class="pl-s1"><span class="pl-c1"></span></span></span></td>
+      </tr>
+      <tr>
+        <td id="L320" class="blob-num js-line-number" data-line-number="320"></td>
+        <td id="LC320" class="blob-code blob-code-inner js-file-line"><span class="pl-s"><span class="pl-s1"><span class="pl-c1">`</span>:gru<span class="pl-c1">`: Gated recurrent unit:</span></span></span></td>
+      </tr>
+      <tr>
+        <td id="L321" class="blob-num js-line-number" data-line-number="321"></td>
+        <td id="LC321" class="blob-code blob-code-inner js-file-line"><span class="pl-s"><span class="pl-s1"><span class="pl-c1"></span></span></span></td>
+      </tr>
+      <tr>
+        <td id="L322" class="blob-num js-line-number" data-line-number="322"></td>
+        <td id="LC322" class="blob-code blob-code-inner js-file-line"><span class="pl-s"><span class="pl-s1"><span class="pl-c1">    i[t] = sigm(Wi * x[t] .+ Ri * h[t-1] .+ bWi .+ bRi) # input gate</span></span></span></td>
+      </tr>
+      <tr>
+        <td id="L323" class="blob-num js-line-number" data-line-number="323"></td>
+        <td id="LC323" class="blob-code blob-code-inner js-file-line"><span class="pl-s"><span class="pl-s1"><span class="pl-c1">    r[t] = sigm(Wr * x[t] .+ Rr * h[t-1] .+ bWr .+ bRr) # reset gate</span></span></span></td>
+      </tr>
+      <tr>
+        <td id="L324" class="blob-num js-line-number" data-line-number="324"></td>
+        <td id="LC324" class="blob-code blob-code-inner js-file-line"><span class="pl-s"><span class="pl-s1"><span class="pl-c1">    n[t] = tanh(Wn * x[t] .+ r[t] .* (Rn * h[t-1] .+ bRn) .+ bWn) # new gate</span></span></span></td>
+      </tr>
+      <tr>
+        <td id="L325" class="blob-num js-line-number" data-line-number="325"></td>
+        <td id="LC325" class="blob-code blob-code-inner js-file-line"><span class="pl-s"><span class="pl-s1"><span class="pl-c1">    h[t] = (1 - i[t]) .* n[t] .+ i[t] .* h[t-1]</span></span></span></td>
+      </tr>
+      <tr>
+        <td id="L326" class="blob-num js-line-number" data-line-number="326"></td>
+        <td id="LC326" class="blob-code blob-code-inner js-file-line"><span class="pl-s"><span class="pl-s1"><span class="pl-c1"></span></span></span></td>
+      </tr>
+      <tr>
+        <td id="L327" class="blob-num js-line-number" data-line-number="327"></td>
+        <td id="LC327" class="blob-code blob-code-inner js-file-line"><span class="pl-s"><span class="pl-s1"><span class="pl-c1">`</span>:lstm<span class="pl-c1">`: Long short term memory unit with no peephole connections:</span></span></span></td>
+      </tr>
+      <tr>
+        <td id="L328" class="blob-num js-line-number" data-line-number="328"></td>
+        <td id="LC328" class="blob-code blob-code-inner js-file-line"><span class="pl-s"><span class="pl-s1"><span class="pl-c1"></span></span></span></td>
+      </tr>
+      <tr>
+        <td id="L329" class="blob-num js-line-number" data-line-number="329"></td>
+        <td id="LC329" class="blob-code blob-code-inner js-file-line"><span class="pl-s"><span class="pl-s1"><span class="pl-c1">    i[t] = sigm(Wi * x[t] .+ Ri * h[t-1] .+ bWi .+ bRi) # input gate</span></span></span></td>
+      </tr>
+      <tr>
+        <td id="L330" class="blob-num js-line-number" data-line-number="330"></td>
+        <td id="LC330" class="blob-code blob-code-inner js-file-line"><span class="pl-s"><span class="pl-s1"><span class="pl-c1">    f[t] = sigm(Wf * x[t] .+ Rf * h[t-1] .+ bWf .+ bRf) # forget gate</span></span></span></td>
+      </tr>
+      <tr>
+        <td id="L331" class="blob-num js-line-number" data-line-number="331"></td>
+        <td id="LC331" class="blob-code blob-code-inner js-file-line"><span class="pl-s"><span class="pl-s1"><span class="pl-c1">    o[t] = sigm(Wo * x[t] .+ Ro * h[t-1] .+ bWo .+ bRo) # output gate</span></span></span></td>
+      </tr>
+      <tr>
+        <td id="L332" class="blob-num js-line-number" data-line-number="332"></td>
+        <td id="LC332" class="blob-code blob-code-inner js-file-line"><span class="pl-s"><span class="pl-s1"><span class="pl-c1">    n[t] = tanh(Wn * x[t] .+ Rn * h[t-1] .+ bWn .+ bRn) # new gate</span></span></span></td>
+      </tr>
+      <tr>
+        <td id="L333" class="blob-num js-line-number" data-line-number="333"></td>
+        <td id="LC333" class="blob-code blob-code-inner js-file-line"><span class="pl-s"><span class="pl-s1"><span class="pl-c1">    c[t] = f[t] .* c[t-1] .+ i[t] .* n[t]               # cell output</span></span></span></td>
+      </tr>
+      <tr>
+        <td id="L334" class="blob-num js-line-number" data-line-number="334"></td>
+        <td id="LC334" class="blob-code blob-code-inner js-file-line"><span class="pl-s"><span class="pl-s1"><span class="pl-c1">    h[t] = o[t] .* tanh(c[t])</span></span></span></td>
+      </tr>
+      <tr>
+        <td id="L335" class="blob-num js-line-number" data-line-number="335"></td>
+        <td id="LC335" class="blob-code blob-code-inner js-file-line"><span class="pl-s"><span class="pl-s1"><span class="pl-c1"></span></span></span></td>
+      </tr>
+      <tr>
+        <td id="L336" class="blob-num js-line-number" data-line-number="336"></td>
+        <td id="LC336" class="blob-code blob-code-inner js-file-line"><span class="pl-s"><span class="pl-s1"><span class="pl-c1">&quot;&quot;&quot;</span></span></span></td>
+      </tr>
+      <tr>
+        <td id="L337" class="blob-num js-line-number" data-line-number="337"></td>
+        <td id="LC337" class="blob-code blob-code-inner js-file-line"><span class="pl-s"><span class="pl-s1"><span class="pl-c1">function rnninit(inputSize, hiddenSize;</span></span></span></td>
+      </tr>
+      <tr>
+        <td id="L338" class="blob-num js-line-number" data-line-number="338"></td>
+        <td id="LC338" class="blob-code blob-code-inner js-file-line"><span class="pl-s"><span class="pl-s1"><span class="pl-c1">                 handle=cudnnhandle(),</span></span></span></td>
+      </tr>
+      <tr>
+        <td id="L339" class="blob-num js-line-number" data-line-number="339"></td>
+        <td id="LC339" class="blob-code blob-code-inner js-file-line"><span class="pl-s"><span class="pl-s1"><span class="pl-c1">                 numLayers=1,</span></span></span></td>
+      </tr>
+      <tr>
+        <td id="L340" class="blob-num js-line-number" data-line-number="340"></td>
+        <td id="LC340" class="blob-code blob-code-inner js-file-line"><span class="pl-s"><span class="pl-s1"><span class="pl-c1">                 dropout=0.0,</span></span></span></td>
+      </tr>
+      <tr>
+        <td id="L341" class="blob-num js-line-number" data-line-number="341"></td>
+        <td id="LC341" class="blob-code blob-code-inner js-file-line"><span class="pl-s"><span class="pl-s1"><span class="pl-c1">                 skipInput=false,     # CUDNN_LINEAR_INPUT = 0, CUDNN_SKIP_INPUT = 1</span></span></span></td>
+      </tr>
+      <tr>
+        <td id="L342" class="blob-num js-line-number" data-line-number="342"></td>
+        <td id="LC342" class="blob-code blob-code-inner js-file-line"><span class="pl-s"><span class="pl-s1"><span class="pl-c1">                 bidirectional=false, # CUDNN_UNIDIRECTIONAL = 0, CUDNN_BIDIRECTIONAL = 1</span></span></span></td>
+      </tr>
+      <tr>
+        <td id="L343" class="blob-num js-line-number" data-line-number="343"></td>
+        <td id="LC343" class="blob-code blob-code-inner js-file-line"><span class="pl-s"><span class="pl-s1"><span class="pl-c1">                 rnnType=:lstm,       # CUDNN_RNN_RELU = 0, CUDNN_RNN_TANH = 1, CUDNN_LSTM = 2, CUDNN_GRU = 3</span></span></span></td>
+      </tr>
+      <tr>
+        <td id="L344" class="blob-num js-line-number" data-line-number="344"></td>
+        <td id="LC344" class="blob-code blob-code-inner js-file-line"><span class="pl-s"><span class="pl-s1"><span class="pl-c1">                 dataType=Float32,    # CUDNN_DATA_FLOAT  = 0, CUDNN_DATA_DOUBLE = 1, CUDNN_DATA_HALF   = 2</span></span></span></td>
+      </tr>
+      <tr>
+        <td id="L345" class="blob-num js-line-number" data-line-number="345"></td>
+        <td id="LC345" class="blob-code blob-code-inner js-file-line"><span class="pl-s"><span class="pl-s1"><span class="pl-c1">                 algo=0,              # CUDNN_RNN_ALGO_STANDARD = 0, CUDNN_RNN_ALGO_PERSIST_STATIC = 1, CUDNN_RNN_ALGO_PERSIST_DYNAMIC = 2</span></span></span></td>
+      </tr>
+      <tr>
+        <td id="L346" class="blob-num js-line-number" data-line-number="346"></td>
+        <td id="LC346" class="blob-code blob-code-inner js-file-line"><span class="pl-s"><span class="pl-s1"><span class="pl-c1">                 seed=0,              # seed=0 for random init, positive integer for replicability</span></span></span></td>
+      </tr>
+      <tr>
+        <td id="L347" class="blob-num js-line-number" data-line-number="347"></td>
+        <td id="LC347" class="blob-code blob-code-inner js-file-line"><span class="pl-s"><span class="pl-s1"><span class="pl-c1">                 winit=xavier,</span></span></span></td>
+      </tr>
+      <tr>
+        <td id="L348" class="blob-num js-line-number" data-line-number="348"></td>
+        <td id="LC348" class="blob-code blob-code-inner js-file-line"><span class="pl-s"><span class="pl-s1"><span class="pl-c1">                 binit=zeros,</span></span></span></td>
+      </tr>
+      <tr>
+        <td id="L349" class="blob-num js-line-number" data-line-number="349"></td>
+        <td id="LC349" class="blob-code blob-code-inner js-file-line"><span class="pl-s"><span class="pl-s1"><span class="pl-c1">                 usegpu=(gpu()&gt;=0),</span></span></span></td>
+      </tr>
+      <tr>
+        <td id="L350" class="blob-num js-line-number" data-line-number="350"></td>
+        <td id="LC350" class="blob-code blob-code-inner js-file-line"><span class="pl-s"><span class="pl-s1"><span class="pl-c1">                 )</span></span></span></td>
+      </tr>
+      <tr>
+        <td id="L351" class="blob-num js-line-number" data-line-number="351"></td>
+        <td id="LC351" class="blob-code blob-code-inner js-file-line"><span class="pl-s"><span class="pl-s1"><span class="pl-c1">    inputMode = skipInput ? 1 : 0</span></span></span></td>
+      </tr>
+      <tr>
+        <td id="L352" class="blob-num js-line-number" data-line-number="352"></td>
+        <td id="LC352" class="blob-code blob-code-inner js-file-line"><span class="pl-s"><span class="pl-s1"><span class="pl-c1">    direction = bidirectional ? 1 : 0</span></span></span></td>
+      </tr>
+      <tr>
+        <td id="L353" class="blob-num js-line-number" data-line-number="353"></td>
+        <td id="LC353" class="blob-code blob-code-inner js-file-line"><span class="pl-s"><span class="pl-s1"><span class="pl-c1">    mode = findfirst((:relu,:tanh,:lstm,:gru), rnnType) - 1</span></span></span></td>
+      </tr>
+      <tr>
+        <td id="L354" class="blob-num js-line-number" data-line-number="354"></td>
+        <td id="LC354" class="blob-code blob-code-inner js-file-line"><span class="pl-s"><span class="pl-s1"><span class="pl-c1">    if mode &lt; 0; error(&quot;rnninit: Valid modes are :relu,:tanh,:lstm,:gru&quot;); end</span></span></span></td>
+      </tr>
+      <tr>
+        <td id="L355" class="blob-num js-line-number" data-line-number="355"></td>
+        <td id="LC355" class="blob-code blob-code-inner js-file-line"><span class="pl-s"><span class="pl-s1"><span class="pl-c1">    if usegpu</span></span></span></td>
+      </tr>
+      <tr>
+        <td id="L356" class="blob-num js-line-number" data-line-number="356"></td>
+        <td id="LC356" class="blob-code blob-code-inner js-file-line"><span class="pl-s"><span class="pl-s1"><span class="pl-c1">        rnnDesc = RD()</span></span></span></td>
+      </tr>
+      <tr>
+        <td id="L357" class="blob-num js-line-number" data-line-number="357"></td>
+        <td id="LC357" class="blob-code blob-code-inner js-file-line"><span class="pl-s"><span class="pl-s1"><span class="pl-c1">        dropoutDesc = DD(handle=handle,dropout=dropout,seed=seed) # Need to keep dropoutDesc in RNN so it does not get gc&#39;ed.</span></span></span></td>
+      </tr>
+      <tr>
+        <td id="L358" class="blob-num js-line-number" data-line-number="358"></td>
+        <td id="LC358" class="blob-code blob-code-inner js-file-line"><span class="pl-s"><span class="pl-s1"><span class="pl-c1">        if cudnnVersion &gt;= 7000</span></span></span></td>
+      </tr>
+      <tr>
+        <td id="L359" class="blob-num js-line-number" data-line-number="359"></td>
+        <td id="LC359" class="blob-code blob-code-inner js-file-line"><span class="pl-s"><span class="pl-s1"><span class="pl-c1">            @cuda(cudnn,cudnnSetRNNDescriptor,(Cptr,Cptr,Cint,Cint,Cptr,Cint,Cint,Cint,Cint,Cint),</span></span></span></td>
+      </tr>
+      <tr>
+        <td id="L360" class="blob-num js-line-number" data-line-number="360"></td>
+        <td id="LC360" class="blob-code blob-code-inner js-file-line"><span class="pl-s"><span class="pl-s1"><span class="pl-c1">                  handle,rnnDesc,hiddenSize,numLayers,dropoutDesc,inputMode,direction,mode,algo,DT(dataType))</span></span></span></td>
+      </tr>
+      <tr>
+        <td id="L361" class="blob-num js-line-number" data-line-number="361"></td>
+        <td id="LC361" class="blob-code blob-code-inner js-file-line"><span class="pl-s"><span class="pl-s1"><span class="pl-c1">        elseif cudnnVersion &gt;= 6000</span></span></span></td>
+      </tr>
+      <tr>
+        <td id="L362" class="blob-num js-line-number" data-line-number="362"></td>
+        <td id="LC362" class="blob-code blob-code-inner js-file-line"><span class="pl-s"><span class="pl-s1"><span class="pl-c1">            @cuda(cudnn,cudnnSetRNNDescriptor_v6,(Cptr,Cptr,Cint,Cint,Cptr,Cint,Cint,Cint,Cint,Cint),</span></span></span></td>
+      </tr>
+      <tr>
+        <td id="L363" class="blob-num js-line-number" data-line-number="363"></td>
+        <td id="LC363" class="blob-code blob-code-inner js-file-line"><span class="pl-s"><span class="pl-s1"><span class="pl-c1">                  handle,rnnDesc,hiddenSize,numLayers,dropoutDesc,inputMode,direction,mode,algo,DT(dataType))</span></span></span></td>
+      </tr>
+      <tr>
+        <td id="L364" class="blob-num js-line-number" data-line-number="364"></td>
+        <td id="LC364" class="blob-code blob-code-inner js-file-line"><span class="pl-s"><span class="pl-s1"><span class="pl-c1">        elseif cudnnVersion &gt;= 5000</span></span></span></td>
+      </tr>
+      <tr>
+        <td id="L365" class="blob-num js-line-number" data-line-number="365"></td>
+        <td id="LC365" class="blob-code blob-code-inner js-file-line"><span class="pl-s"><span class="pl-s1"><span class="pl-c1">            @cuda(cudnn,cudnnSetRNNDescriptor,(Cptr,Cint,Cint,Cptr,Cint,Cint,Cint,Cint),</span></span></span></td>
+      </tr>
+      <tr>
+        <td id="L366" class="blob-num js-line-number" data-line-number="366"></td>
+        <td id="LC366" class="blob-code blob-code-inner js-file-line"><span class="pl-s"><span class="pl-s1"><span class="pl-c1">                  rnnDesc,hiddenSize,numLayers,dropoutDesc,inputMode,direction,mode,DT(dataType))</span></span></span></td>
+      </tr>
+      <tr>
+        <td id="L367" class="blob-num js-line-number" data-line-number="367"></td>
+        <td id="LC367" class="blob-code blob-code-inner js-file-line"><span class="pl-s"><span class="pl-s1"><span class="pl-c1">        else</span></span></span></td>
+      </tr>
+      <tr>
+        <td id="L368" class="blob-num js-line-number" data-line-number="368"></td>
+        <td id="LC368" class="blob-code blob-code-inner js-file-line"><span class="pl-s"><span class="pl-s1"><span class="pl-c1">            error(&quot;CUDNN $cudnnVersion does not support RNNs&quot;)</span></span></span></td>
+      </tr>
+      <tr>
+        <td id="L369" class="blob-num js-line-number" data-line-number="369"></td>
+        <td id="LC369" class="blob-code blob-code-inner js-file-line"><span class="pl-s"><span class="pl-s1"><span class="pl-c1">        end</span></span></span></td>
+      </tr>
+      <tr>
+        <td id="L370" class="blob-num js-line-number" data-line-number="370"></td>
+        <td id="LC370" class="blob-code blob-code-inner js-file-line"><span class="pl-s"><span class="pl-s1"><span class="pl-c1">        r = RNN(inputSize,hiddenSize,numLayers,dropout,inputMode,direction,mode,algo,dataType,rnnDesc,dropoutDesc,nothing,nothing,nothing)</span></span></span></td>
+      </tr>
+      <tr>
+        <td id="L371" class="blob-num js-line-number" data-line-number="371"></td>
+        <td id="LC371" class="blob-code blob-code-inner js-file-line"><span class="pl-s"><span class="pl-s1"><span class="pl-c1">        w = KnetArray{dataType}(1,1,cudnnGetRNNParamsSize(r))</span></span></span></td>
+      </tr>
+      <tr>
+        <td id="L372" class="blob-num js-line-number" data-line-number="372"></td>
+        <td id="LC372" class="blob-code blob-code-inner js-file-line"><span class="pl-s"><span class="pl-s1"><span class="pl-c1">    else</span></span></span></td>
+      </tr>
+      <tr>
+        <td id="L373" class="blob-num js-line-number" data-line-number="373"></td>
+        <td id="LC373" class="blob-code blob-code-inner js-file-line"><span class="pl-s"><span class="pl-s1"><span class="pl-c1">        r = RNN(inputSize,hiddenSize,numLayers,dropout,inputMode,direction,mode,algo,dataType,nothing,nothing,nothing,nothing,nothing)</span></span></span></td>
+      </tr>
+      <tr>
+        <td id="L374" class="blob-num js-line-number" data-line-number="374"></td>
+        <td id="LC374" class="blob-code blob-code-inner js-file-line"><span class="pl-s"><span class="pl-s1"><span class="pl-c1">        w = Array{dataType}(1,1,cudnnGetRNNParamsSize(r))</span></span></span></td>
+      </tr>
+      <tr>
+        <td id="L375" class="blob-num js-line-number" data-line-number="375"></td>
+        <td id="LC375" class="blob-code blob-code-inner js-file-line"><span class="pl-s"><span class="pl-s1"><span class="pl-c1">    end</span></span></span></td>
+      </tr>
+      <tr>
+        <td id="L376" class="blob-num js-line-number" data-line-number="376"></td>
+        <td id="LC376" class="blob-code blob-code-inner js-file-line"><span class="pl-s"><span class="pl-s1"><span class="pl-c1">    for a in rnnparams(r,w; handle=handle)</span></span></span></td>
+      </tr>
+      <tr>
+        <td id="L377" class="blob-num js-line-number" data-line-number="377"></td>
+        <td id="LC377" class="blob-code blob-code-inner js-file-line"><span class="pl-s"><span class="pl-s1"><span class="pl-c1">        if a == nothing</span></span></span></td>
+      </tr>
+      <tr>
+        <td id="L378" class="blob-num js-line-number" data-line-number="378"></td>
+        <td id="LC378" class="blob-code blob-code-inner js-file-line"><span class="pl-s"><span class="pl-s1"><span class="pl-c1">            continue</span></span></span></td>
+      </tr>
+      <tr>
+        <td id="L379" class="blob-num js-line-number" data-line-number="379"></td>
+        <td id="LC379" class="blob-code blob-code-inner js-file-line"><span class="pl-s"><span class="pl-s1"><span class="pl-c1">        elseif ndims(a) == 2</span></span></span></td>
+      </tr>
+      <tr>
+        <td id="L380" class="blob-num js-line-number" data-line-number="380"></td>
+        <td id="LC380" class="blob-code blob-code-inner js-file-line"><span class="pl-s"><span class="pl-s1"><span class="pl-c1">            copy!(a, winit(dataType, size(a)))</span></span></span></td>
+      </tr>
+      <tr>
+        <td id="L381" class="blob-num js-line-number" data-line-number="381"></td>
+        <td id="LC381" class="blob-code blob-code-inner js-file-line"><span class="pl-s"><span class="pl-s1"><span class="pl-c1">        elseif ndims(a) == 1</span></span></span></td>
+      </tr>
+      <tr>
+        <td id="L382" class="blob-num js-line-number" data-line-number="382"></td>
+        <td id="LC382" class="blob-code blob-code-inner js-file-line"><span class="pl-s"><span class="pl-s1"><span class="pl-c1">            copy!(a, binit(dataType, size(a)))</span></span></span></td>
+      </tr>
+      <tr>
+        <td id="L383" class="blob-num js-line-number" data-line-number="383"></td>
+        <td id="LC383" class="blob-code blob-code-inner js-file-line"><span class="pl-s"><span class="pl-s1"><span class="pl-c1">        else</span></span></span></td>
+      </tr>
+      <tr>
+        <td id="L384" class="blob-num js-line-number" data-line-number="384"></td>
+        <td id="LC384" class="blob-code blob-code-inner js-file-line"><span class="pl-s"><span class="pl-s1"><span class="pl-c1">            error()</span></span></span></td>
+      </tr>
+      <tr>
+        <td id="L385" class="blob-num js-line-number" data-line-number="385"></td>
+        <td id="LC385" class="blob-code blob-code-inner js-file-line"><span class="pl-s"><span class="pl-s1"><span class="pl-c1">        end</span></span></span></td>
+      </tr>
+      <tr>
+        <td id="L386" class="blob-num js-line-number" data-line-number="386"></td>
+        <td id="LC386" class="blob-code blob-code-inner js-file-line"><span class="pl-s"><span class="pl-s1"><span class="pl-c1">    end</span></span></span></td>
+      </tr>
+      <tr>
+        <td id="L387" class="blob-num js-line-number" data-line-number="387"></td>
+        <td id="LC387" class="blob-code blob-code-inner js-file-line"><span class="pl-s"><span class="pl-s1"><span class="pl-c1">    return (r,w)</span></span></span></td>
+      </tr>
+      <tr>
+        <td id="L388" class="blob-num js-line-number" data-line-number="388"></td>
+        <td id="LC388" class="blob-code blob-code-inner js-file-line"><span class="pl-s"><span class="pl-s1"><span class="pl-c1">end</span></span></span></td>
+      </tr>
+      <tr>
+        <td id="L389" class="blob-num js-line-number" data-line-number="389"></td>
+        <td id="LC389" class="blob-code blob-code-inner js-file-line"><span class="pl-s"><span class="pl-s1"><span class="pl-c1"></span></span></span></td>
+      </tr>
+      <tr>
+        <td id="L390" class="blob-num js-line-number" data-line-number="390"></td>
+        <td id="LC390" class="blob-code blob-code-inner js-file-line"><span class="pl-s"><span class="pl-s1"><span class="pl-c1"></span></span></span></td>
+      </tr>
+      <tr>
+        <td id="L391" class="blob-num js-line-number" data-line-number="391"></td>
+        <td id="LC391" class="blob-code blob-code-inner js-file-line"><span class="pl-s"><span class="pl-s1"><span class="pl-c1">&quot;&quot;&quot;</span></span></span></td>
+      </tr>
+      <tr>
+        <td id="L392" class="blob-num js-line-number" data-line-number="392"></td>
+        <td id="LC392" class="blob-code blob-code-inner js-file-line"><span class="pl-s"><span class="pl-s1"><span class="pl-c1"></span></span></span></td>
+      </tr>
+      <tr>
+        <td id="L393" class="blob-num js-line-number" data-line-number="393"></td>
+        <td id="LC393" class="blob-code blob-code-inner js-file-line"><span class="pl-s"><span class="pl-s1"><span class="pl-c1">    rnnforw(r, w, x[, hx, cx]; batchSizes, hy, cy)</span></span></span></td>
+      </tr>
+      <tr>
+        <td id="L394" class="blob-num js-line-number" data-line-number="394"></td>
+        <td id="LC394" class="blob-code blob-code-inner js-file-line"><span class="pl-s"><span class="pl-s1"><span class="pl-c1"></span></span></span></td>
+      </tr>
+      <tr>
+        <td id="L395" class="blob-num js-line-number" data-line-number="395"></td>
+        <td id="LC395" class="blob-code blob-code-inner js-file-line"><span class="pl-s"><span class="pl-s1"><span class="pl-c1">Returns a tuple (y,hyout,cyout,rs) given rnn `</span>r<span class="pl-c1">`, weights `</span>w<span class="pl-c1">`, input</span></span></span></td>
+      </tr>
+      <tr>
+        <td id="L396" class="blob-num js-line-number" data-line-number="396"></td>
+        <td id="LC396" class="blob-code blob-code-inner js-file-line"><span class="pl-s"><span class="pl-s1"><span class="pl-c1">`</span>x<span class="pl-c1">` and optionally the initial hidden and cell states `</span>hx<span class="pl-c1">` and `</span>cx`</span></span></td>
+      </tr>
+      <tr>
+        <td id="L397" class="blob-num js-line-number" data-line-number="397"></td>
+        <td id="LC397" class="blob-code blob-code-inner js-file-line"><span class="pl-s"><span class="pl-s1">(<span class="pl-c1">`cx`</span> is only used in LSTMs).  <span class="pl-c1">`r`</span> and <span class="pl-c1">`w`</span> should come from a previous</span></span></td>
+      </tr>
+      <tr>
+        <td id="L398" class="blob-num js-line-number" data-line-number="398"></td>
+        <td id="LC398" class="blob-code blob-code-inner js-file-line"><span class="pl-s"><span class="pl-s1">call to <span class="pl-c1">`rnninit`</span>.  Both <span class="pl-c1">`hx`</span> and <span class="pl-c1">`cx`</span> are optional, they are treated</span></span></td>
+      </tr>
+      <tr>
+        <td id="L399" class="blob-num js-line-number" data-line-number="399"></td>
+        <td id="LC399" class="blob-code blob-code-inner js-file-line"><span class="pl-s"><span class="pl-s1">as zero arrays if not provided.  The output <span class="pl-c1">`y`</span> contains the hidden</span></span></td>
+      </tr>
+      <tr>
+        <td id="L400" class="blob-num js-line-number" data-line-number="400"></td>
+        <td id="LC400" class="blob-code blob-code-inner js-file-line"><span class="pl-s"><span class="pl-s1">states of the final layer for each time step, <span class="pl-c1">`hyout`</span> and <span class="pl-c1">`cyout`</span> give</span></span></td>
+      </tr>
+      <tr>
+        <td id="L401" class="blob-num js-line-number" data-line-number="401"></td>
+        <td id="LC401" class="blob-code blob-code-inner js-file-line"><span class="pl-s"><span class="pl-s1">the final hidden and cell states for all layers, <span class="pl-c1">`rs`</span> is a buffer the</span></span></td>
+      </tr>
+      <tr>
+        <td id="L402" class="blob-num js-line-number" data-line-number="402"></td>
+        <td id="LC402" class="blob-code blob-code-inner js-file-line"><span class="pl-s"><span class="pl-s1">RNN needs for its gradient calculation.</span></span></td>
+      </tr>
+      <tr>
+        <td id="L403" class="blob-num js-line-number" data-line-number="403"></td>
+        <td id="LC403" class="blob-code blob-code-inner js-file-line"><span class="pl-s"><span class="pl-s1"></span></span></td>
+      </tr>
+      <tr>
+        <td id="L404" class="blob-num js-line-number" data-line-number="404"></td>
+        <td id="LC404" class="blob-code blob-code-inner js-file-line"><span class="pl-s"><span class="pl-s1">The boolean keyword arguments <span class="pl-c1">`hy`</span> and <span class="pl-c1">`cy`</span> control whether <span class="pl-c1">`hyout`</span></span></span></td>
+      </tr>
+      <tr>
+        <td id="L405" class="blob-num js-line-number" data-line-number="405"></td>
+        <td id="LC405" class="blob-code blob-code-inner js-file-line"><span class="pl-s"><span class="pl-s1">and <span class="pl-c1">`cyout`</span> will be output.  By default <span class="pl-c1">`hy = (hx!=nothing)`</span> and <span class="pl-c1">`cy =</span></span></span></td>
+      </tr>
+      <tr>
+        <td id="L406" class="blob-num js-line-number" data-line-number="406"></td>
+        <td id="LC406" class="blob-code blob-code-inner js-file-line"><span class="pl-s"><span class="pl-s1"><span class="pl-c1">(cx!=nothing &amp;&amp; r.mode==2)`</span>, i.e. a hidden state will be output if one</span></span></td>
+      </tr>
+      <tr>
+        <td id="L407" class="blob-num js-line-number" data-line-number="407"></td>
+        <td id="LC407" class="blob-code blob-code-inner js-file-line"><span class="pl-s"><span class="pl-s1">is provided as input and for cell state we also require an LSTM.  If</span></span></td>
+      </tr>
+      <tr>
+        <td id="L408" class="blob-num js-line-number" data-line-number="408"></td>
+        <td id="LC408" class="blob-code blob-code-inner js-file-line"><span class="pl-s"><span class="pl-s1"><span class="pl-c1">`hy`</span>/<span class="pl-c1">`cy`</span> is <span class="pl-c1">`false`</span>, <span class="pl-c1">`hyout`</span>/<span class="pl-c1">`cyout`</span> will be <span class="pl-c1">`nothing`</span>. <span class="pl-c1">`batchSizes`</span></span></span></td>
+      </tr>
+      <tr>
+        <td id="L409" class="blob-num js-line-number" data-line-number="409"></td>
+        <td id="LC409" class="blob-code blob-code-inner js-file-line"><span class="pl-s"><span class="pl-s1">can be an integer array that specifies non-uniform batch sizes as</span></span></td>
+      </tr>
+      <tr>
+        <td id="L410" class="blob-num js-line-number" data-line-number="410"></td>
+        <td id="LC410" class="blob-code blob-code-inner js-file-line"><span class="pl-s"><span class="pl-s1">explained below. By default <span class="pl-c1">`batchSizes=nothing`</span> and the same batch</span></span></td>
+      </tr>
+      <tr>
+        <td id="L411" class="blob-num js-line-number" data-line-number="411"></td>
+        <td id="LC411" class="blob-code blob-code-inner js-file-line"><span class="pl-s"><span class="pl-s1">size, <span class="pl-c1">`size(x,2)`</span>, is used for all time steps.</span></span></td>
+      </tr>
+      <tr>
+        <td id="L412" class="blob-num js-line-number" data-line-number="412"></td>
+        <td id="LC412" class="blob-code blob-code-inner js-file-line"><span class="pl-s"><span class="pl-s1"></span></span></td>
+      </tr>
+      <tr>
+        <td id="L413" class="blob-num js-line-number" data-line-number="413"></td>
+        <td id="LC413" class="blob-code blob-code-inner js-file-line"><span class="pl-s"><span class="pl-s1">The input and output dimensions are:</span></span></td>
+      </tr>
+      <tr>
+        <td id="L414" class="blob-num js-line-number" data-line-number="414"></td>
+        <td id="LC414" class="blob-code blob-code-inner js-file-line"><span class="pl-s"><span class="pl-s1"></span></span></td>
+      </tr>
+      <tr>
+        <td id="L415" class="blob-num js-line-number" data-line-number="415"></td>
+        <td id="LC415" class="blob-code blob-code-inner js-file-line"><span class="pl-s"><span class="pl-s1"><span class="pl-v">-</span> <span class="pl-c1">`x`</span>: (X,[B,T])</span></span></td>
+      </tr>
+      <tr>
+        <td id="L416" class="blob-num js-line-number" data-line-number="416"></td>
+        <td id="LC416" class="blob-code blob-code-inner js-file-line"><span class="pl-s"><span class="pl-s1"><span class="pl-v">-</span> <span class="pl-c1">`y`</span>: (H/2H,[B,T])</span></span></td>
+      </tr>
+      <tr>
+        <td id="L417" class="blob-num js-line-number" data-line-number="417"></td>
+        <td id="LC417" class="blob-code blob-code-inner js-file-line"><span class="pl-s"><span class="pl-s1"><span class="pl-v">-</span> <span class="pl-c1">`hx`</span>,<span class="pl-c1">`cx`</span>,<span class="pl-c1">`hyout`</span>,<span class="pl-c1">`cyout`</span>: (H,B,L/2L)</span></span></td>
+      </tr>
+      <tr>
+        <td id="L418" class="blob-num js-line-number" data-line-number="418"></td>
+        <td id="LC418" class="blob-code blob-code-inner js-file-line"><span class="pl-s"><span class="pl-s1"><span class="pl-v">-</span> <span class="pl-c1">`batchSizes`</span>: <span class="pl-c1">`nothing`</span> or <span class="pl-c1">`Vector{Int}(T)`</span></span></span></td>
+      </tr>
+      <tr>
+        <td id="L419" class="blob-num js-line-number" data-line-number="419"></td>
+        <td id="LC419" class="blob-code blob-code-inner js-file-line"><span class="pl-s"><span class="pl-s1"></span></span></td>
+      </tr>
+      <tr>
+        <td id="L420" class="blob-num js-line-number" data-line-number="420"></td>
+        <td id="LC420" class="blob-code blob-code-inner js-file-line"><span class="pl-s"><span class="pl-s1">where X is inputSize, H is hiddenSize, B is batchSize, T is seqLength,</span></span></td>
+      </tr>
+      <tr>
+        <td id="L421" class="blob-num js-line-number" data-line-number="421"></td>
+        <td id="LC421" class="blob-code blob-code-inner js-file-line"><span class="pl-s"><span class="pl-s1">L is numLayers.  <span class="pl-c1">`x`</span> can be 1, 2, or 3 dimensional.  If</span></span></td>
+      </tr>
+      <tr>
+        <td id="L422" class="blob-num js-line-number" data-line-number="422"></td>
+        <td id="LC422" class="blob-code blob-code-inner js-file-line"><span class="pl-s"><span class="pl-s1"><span class="pl-c1">`batchSizes==nothing`</span>, a 1-D <span class="pl-c1">`x`</span> represents a single instance, a 2-D</span></span></td>
+      </tr>
+      <tr>
+        <td id="L423" class="blob-num js-line-number" data-line-number="423"></td>
+        <td id="LC423" class="blob-code blob-code-inner js-file-line"><span class="pl-s"><span class="pl-s1"><span class="pl-c1">`x`</span> represents a single minibatch, and a 3-D <span class="pl-c1">`x`</span> represents a sequence</span></span></td>
+      </tr>
+      <tr>
+        <td id="L424" class="blob-num js-line-number" data-line-number="424"></td>
+        <td id="LC424" class="blob-code blob-code-inner js-file-line"><span class="pl-s"><span class="pl-s1">of identically sized minibatches.  If <span class="pl-c1">`batchSizes`</span> is an array of</span></span></td>
+      </tr>
+      <tr>
+        <td id="L425" class="blob-num js-line-number" data-line-number="425"></td>
+        <td id="LC425" class="blob-code blob-code-inner js-file-line"><span class="pl-s"><span class="pl-s1">(non-increasing) integers, it gives us the batch size for each time</span></span></td>
+      </tr>
+      <tr>
+        <td id="L426" class="blob-num js-line-number" data-line-number="426"></td>
+        <td id="LC426" class="blob-code blob-code-inner js-file-line"><span class="pl-s"><span class="pl-s1">step in the sequence, in which case <span class="pl-c1">`sum(batchSizes)`</span> should equal</span></span></td>
+      </tr>
+      <tr>
+        <td id="L427" class="blob-num js-line-number" data-line-number="427"></td>
+        <td id="LC427" class="blob-code blob-code-inner js-file-line"><span class="pl-s"><span class="pl-s1"><span class="pl-c1">`div(length(x),size(x,1))`</span>. <span class="pl-c1">`y`</span> has the same dimensionality as <span class="pl-c1">`x`</span>,</span></span></td>
+      </tr>
+      <tr>
+        <td id="L428" class="blob-num js-line-number" data-line-number="428"></td>
+        <td id="LC428" class="blob-code blob-code-inner js-file-line"><span class="pl-s"><span class="pl-s1">differing only in its first dimension, which is H if the RNN is</span></span></td>
+      </tr>
+      <tr>
+        <td id="L429" class="blob-num js-line-number" data-line-number="429"></td>
+        <td id="LC429" class="blob-code blob-code-inner js-file-line"><span class="pl-s"><span class="pl-s1">unidirectional, 2H if bidirectional.  Hidden vectors <span class="pl-c1">`hx`</span>, <span class="pl-c1">`cx`</span>,</span></span></td>
+      </tr>
+      <tr>
+        <td id="L430" class="blob-num js-line-number" data-line-number="430"></td>
+        <td id="LC430" class="blob-code blob-code-inner js-file-line"><span class="pl-s"><span class="pl-s1"><span class="pl-c1">`hyout`</span>, <span class="pl-c1">`cyout`</span> all have size (H,B1,L) for unidirectional RNNs, and</span></span></td>
+      </tr>
+      <tr>
+        <td id="L431" class="blob-num js-line-number" data-line-number="431"></td>
+        <td id="LC431" class="blob-code blob-code-inner js-file-line"><span class="pl-s"><span class="pl-s1">(H,B1,2L) for bidirectional RNNs where B1 is the size of the first</span></span></td>
+      </tr>
+      <tr>
+        <td id="L432" class="blob-num js-line-number" data-line-number="432"></td>
+        <td id="LC432" class="blob-code blob-code-inner js-file-line"><span class="pl-s"><span class="pl-s1">minibatch.</span></span></td>
+      </tr>
+      <tr>
+        <td id="L433" class="blob-num js-line-number" data-line-number="433"></td>
+        <td id="LC433" class="blob-code blob-code-inner js-file-line"><span class="pl-s"><span class="pl-s1"></span></span></td>
+      </tr>
+      <tr>
+        <td id="L434" class="blob-num js-line-number" data-line-number="434"></td>
+        <td id="LC434" class="blob-code blob-code-inner js-file-line"><span class="pl-s"><span class="pl-s1"></span><span class="pl-pds">&quot;&quot;&quot;</span></span></td>
+      </tr>
+      <tr>
+        <td id="L435" class="blob-num js-line-number" data-line-number="435"></td>
+        <td id="LC435" class="blob-code blob-code-inner js-file-line"><span class="pl-k">function</span> <span class="pl-en">rnnforw</span><span class="pl-c1">{T}</span>(r<span class="pl-k">::</span><span class="pl-c1">RNN</span>, w<span class="pl-k">::</span><span class="pl-c1">KnetArray{T}</span>, x<span class="pl-k">::</span><span class="pl-c1">KnetArray{T}</span>,</td>
+      </tr>
+      <tr>
+        <td id="L436" class="blob-num js-line-number" data-line-number="436"></td>
+        <td id="LC436" class="blob-code blob-code-inner js-file-line">                    hx<span class="pl-k">::</span><span class="pl-c1">Union{KnetArray{T},Void}</span><span class="pl-k">=</span><span class="pl-c1">nothing</span>,</td>
+      </tr>
+      <tr>
+        <td id="L437" class="blob-num js-line-number" data-line-number="437"></td>
+        <td id="LC437" class="blob-code blob-code-inner js-file-line">                    cx<span class="pl-k">::</span><span class="pl-c1">Union{KnetArray{T},Void}</span><span class="pl-k">=</span><span class="pl-c1">nothing</span>;</td>
+      </tr>
+      <tr>
+        <td id="L438" class="blob-num js-line-number" data-line-number="438"></td>
+        <td id="LC438" class="blob-code blob-code-inner js-file-line">                    handle<span class="pl-k">=</span><span class="pl-c1">cudnnhandle</span>(), training<span class="pl-k">=</span><span class="pl-c1">false</span>,</td>
+      </tr>
+      <tr>
+        <td id="L439" class="blob-num js-line-number" data-line-number="439"></td>
+        <td id="LC439" class="blob-code blob-code-inner js-file-line">                    batchSizes<span class="pl-k">=</span><span class="pl-c1">nothing</span>,</td>
+      </tr>
+      <tr>
+        <td id="L440" class="blob-num js-line-number" data-line-number="440"></td>
+        <td id="LC440" class="blob-code blob-code-inner js-file-line">                    hy <span class="pl-k">=</span> (hx <span class="pl-k">!=</span> <span class="pl-c1">nothing</span>),</td>
+      </tr>
+      <tr>
+        <td id="L441" class="blob-num js-line-number" data-line-number="441"></td>
+        <td id="LC441" class="blob-code blob-code-inner js-file-line">                    cy <span class="pl-k">=</span> (cx <span class="pl-k">!=</span> <span class="pl-c1">nothing</span> <span class="pl-k">&amp;&amp;</span> r<span class="pl-k">.</span>mode <span class="pl-k">==</span> <span class="pl-c1">2</span>),</td>
+      </tr>
+      <tr>
+        <td id="L442" class="blob-num js-line-number" data-line-number="442"></td>
+        <td id="LC442" class="blob-code blob-code-inner js-file-line">                    )</td>
+      </tr>
+      <tr>
+        <td id="L443" class="blob-num js-line-number" data-line-number="443"></td>
+        <td id="LC443" class="blob-code blob-code-inner js-file-line">
+</td>
+      </tr>
+      <tr>
+        <td id="L444" class="blob-num js-line-number" data-line-number="444"></td>
+        <td id="LC444" class="blob-code blob-code-inner js-file-line">    <span class="pl-c"><span class="pl-c">#</span> Input descriptors</span></td>
+      </tr>
+      <tr>
+        <td id="L445" class="blob-num js-line-number" data-line-number="445"></td>
+        <td id="LC445" class="blob-code blob-code-inner js-file-line">    seqLength <span class="pl-k">=</span> batchSizes<span class="pl-k">==</span><span class="pl-c1">nothing</span> ? <span class="pl-c1">size</span>(x,<span class="pl-c1">3</span>) <span class="pl-k">:</span> <span class="pl-c1">length</span>(batchSizes) <span class="pl-c"><span class="pl-c">#</span> (X,B,T) or (X,B+) with batchSizes</span></td>
+      </tr>
+      <tr>
+        <td id="L446" class="blob-num js-line-number" data-line-number="446"></td>
+        <td id="LC446" class="blob-code blob-code-inner js-file-line">    wDesc <span class="pl-k">=</span> <span class="pl-c1">FD3</span>(w)              <span class="pl-c"><span class="pl-c">#</span> (1,1,W)</span></td>
+      </tr>
+      <tr>
+        <td id="L447" class="blob-num js-line-number" data-line-number="447"></td>
+        <td id="LC447" class="blob-code blob-code-inner js-file-line">    xtds <span class="pl-k">=</span> <span class="pl-c1">TDs</span>(x,batchSizes)    <span class="pl-c"><span class="pl-c">#</span> (1,X,Bt) x T</span></td>
+      </tr>
+      <tr>
+        <td id="L448" class="blob-num js-line-number" data-line-number="448"></td>
+        <td id="LC448" class="blob-code blob-code-inner js-file-line">    <span class="pl-k">if</span> hx<span class="pl-k">==</span><span class="pl-c1">nothing</span>; hx<span class="pl-k">=</span>hxDesc<span class="pl-k">=</span>C_NULL; <span class="pl-k">else</span>; hxDesc<span class="pl-k">=</span><span class="pl-c1">TD3</span>(hx); <span class="pl-k">end</span> <span class="pl-c"><span class="pl-c">#</span> (H,B,L/2L)</span></td>
+      </tr>
+      <tr>
+        <td id="L449" class="blob-num js-line-number" data-line-number="449"></td>
+        <td id="LC449" class="blob-code blob-code-inner js-file-line">    <span class="pl-k">if</span> cx<span class="pl-k">==</span><span class="pl-c1">nothing</span> <span class="pl-k">||</span> r<span class="pl-k">.</span>mode <span class="pl-k">!=</span> <span class="pl-c1">2</span>; cx<span class="pl-k">=</span>cxDesc<span class="pl-k">=</span>C_NULL; <span class="pl-k">else</span>; cxDesc<span class="pl-k">=</span><span class="pl-c1">TD3</span>(cx); <span class="pl-k">end</span></td>
+      </tr>
+      <tr>
+        <td id="L450" class="blob-num js-line-number" data-line-number="450"></td>
+        <td id="LC450" class="blob-code blob-code-inner js-file-line">
+</td>
+      </tr>
+      <tr>
+        <td id="L451" class="blob-num js-line-number" data-line-number="451"></td>
+        <td id="LC451" class="blob-code blob-code-inner js-file-line">    <span class="pl-c"><span class="pl-c">#</span> Output arrays and descriptors</span></td>
+      </tr>
+      <tr>
+        <td id="L452" class="blob-num js-line-number" data-line-number="452"></td>
+        <td id="LC452" class="blob-code blob-code-inner js-file-line">    ysize <span class="pl-k">=</span> <span class="pl-c1">collect</span>(<span class="pl-c1">size</span>(x))</td>
+      </tr>
+      <tr>
+        <td id="L453" class="blob-num js-line-number" data-line-number="453"></td>
+        <td id="LC453" class="blob-code blob-code-inner js-file-line">    ysize[<span class="pl-c1">1</span>] <span class="pl-k">=</span> r<span class="pl-k">.</span>hiddenSize <span class="pl-k">*</span> (r<span class="pl-k">.</span>direction <span class="pl-k">==</span> <span class="pl-c1">1</span> ? <span class="pl-c1">2</span> <span class="pl-k">:</span> <span class="pl-c1">1</span>)</td>
+      </tr>
+      <tr>
+        <td id="L454" class="blob-num js-line-number" data-line-number="454"></td>
+        <td id="LC454" class="blob-code blob-code-inner js-file-line">    y <span class="pl-k">=</span> <span class="pl-c1">similar</span>(x, ysize<span class="pl-k">...</span>)    <span class="pl-c"><span class="pl-c">#</span> (H/2H,B,T) or (H/2H,B+) -- y mirrors x except for the first dimension</span></td>
+      </tr>
+      <tr>
+        <td id="L455" class="blob-num js-line-number" data-line-number="455"></td>
+        <td id="LC455" class="blob-code blob-code-inner js-file-line">    ytds <span class="pl-k">=</span> <span class="pl-c1">TDs</span>(y,batchSizes)    <span class="pl-c"><span class="pl-c">#</span> (1,H/2H,Bt) x T</span></td>
+      </tr>
+      <tr>
+        <td id="L456" class="blob-num js-line-number" data-line-number="456"></td>
+        <td id="LC456" class="blob-code blob-code-inner js-file-line">    </td>
+      </tr>
+      <tr>
+        <td id="L457" class="blob-num js-line-number" data-line-number="457"></td>
+        <td id="LC457" class="blob-code blob-code-inner js-file-line">    <span class="pl-c"><span class="pl-c">#</span> Optionally output hidden and cell of last step</span></td>
+      </tr>
+      <tr>
+        <td id="L458" class="blob-num js-line-number" data-line-number="458"></td>
+        <td id="LC458" class="blob-code blob-code-inner js-file-line">    hyout <span class="pl-k">=</span> hyDesc <span class="pl-k">=</span> cyout <span class="pl-k">=</span> cyDesc <span class="pl-k">=</span> C_NULL</td>
+      </tr>
+      <tr>
+        <td id="L459" class="blob-num js-line-number" data-line-number="459"></td>
+        <td id="LC459" class="blob-code blob-code-inner js-file-line">    <span class="pl-k">if</span> hy <span class="pl-k">||</span> cy</td>
+      </tr>
+      <tr>
+        <td id="L460" class="blob-num js-line-number" data-line-number="460"></td>
+        <td id="LC460" class="blob-code blob-code-inner js-file-line">        firstBatchSize <span class="pl-k">=</span> batchSizes<span class="pl-k">==</span><span class="pl-c1">nothing</span> ? <span class="pl-c1">size</span>(x,<span class="pl-c1">2</span>) <span class="pl-k">:</span> batchSizes[<span class="pl-c1">1</span>]</td>
+      </tr>
+      <tr>
+        <td id="L461" class="blob-num js-line-number" data-line-number="461"></td>
+        <td id="LC461" class="blob-code blob-code-inner js-file-line">        hsize <span class="pl-k">=</span> Int[r<span class="pl-k">.</span>hiddenSize, firstBatchSize, r<span class="pl-k">.</span>numLayers <span class="pl-k">*</span> (r<span class="pl-k">.</span>direction <span class="pl-k">==</span> <span class="pl-c1">1</span> ? <span class="pl-c1">2</span> <span class="pl-k">:</span> <span class="pl-c1">1</span>)] <span class="pl-c"><span class="pl-c">#</span> (H,B,L/2L)</span></td>
+      </tr>
+      <tr>
+        <td id="L462" class="blob-num js-line-number" data-line-number="462"></td>
+        <td id="LC462" class="blob-code blob-code-inner js-file-line">        <span class="pl-k">if</span> hy; hyout<span class="pl-k">=</span><span class="pl-c1">similar</span>(y,hsize<span class="pl-k">...</span>); hyDesc<span class="pl-k">=</span><span class="pl-c1">TD3</span>(hyout); <span class="pl-k">end</span></td>
+      </tr>
+      <tr>
+        <td id="L463" class="blob-num js-line-number" data-line-number="463"></td>
+        <td id="LC463" class="blob-code blob-code-inner js-file-line">        <span class="pl-k">if</span> cy <span class="pl-k">&amp;&amp;</span> r<span class="pl-k">.</span>mode<span class="pl-k">==</span><span class="pl-c1">2</span>; cyout<span class="pl-k">=</span><span class="pl-c1">similar</span>(y,hsize<span class="pl-k">...</span>); cyDesc<span class="pl-k">=</span><span class="pl-c1">TD3</span>(cyout); <span class="pl-k">end</span></td>
+      </tr>
+      <tr>
+        <td id="L464" class="blob-num js-line-number" data-line-number="464"></td>
+        <td id="LC464" class="blob-code blob-code-inner js-file-line">    <span class="pl-k">end</span></td>
+      </tr>
+      <tr>
+        <td id="L465" class="blob-num js-line-number" data-line-number="465"></td>
+        <td id="LC465" class="blob-code blob-code-inner js-file-line">
+</td>
+      </tr>
+      <tr>
+        <td id="L466" class="blob-num js-line-number" data-line-number="466"></td>
+        <td id="LC466" class="blob-code blob-code-inner js-file-line">    <span class="pl-c"><span class="pl-c">#</span> workSpace and reserveSpace</span></td>
+      </tr>
+      <tr>
+        <td id="L467" class="blob-num js-line-number" data-line-number="467"></td>
+        <td id="LC467" class="blob-code blob-code-inner js-file-line">    wss <span class="pl-k">=</span> <span class="pl-c1">cudnnGetRNNWorkspaceSize</span>(r<span class="pl-k">.</span>rnnDesc, xtds; handle<span class="pl-k">=</span>handle)</td>
+      </tr>
+      <tr>
+        <td id="L468" class="blob-num js-line-number" data-line-number="468"></td>
+        <td id="LC468" class="blob-code blob-code-inner js-file-line">    ws <span class="pl-k">=</span> <span class="pl-c1">cudnnWorkSpace</span>(wss)</td>
+      </tr>
+      <tr>
+        <td id="L469" class="blob-num js-line-number" data-line-number="469"></td>
+        <td id="LC469" class="blob-code blob-code-inner js-file-line">
+</td>
+      </tr>
+      <tr>
+        <td id="L470" class="blob-num js-line-number" data-line-number="470"></td>
+        <td id="LC470" class="blob-code blob-code-inner js-file-line">    <span class="pl-k">if</span> training</td>
+      </tr>
+      <tr>
+        <td id="L471" class="blob-num js-line-number" data-line-number="471"></td>
+        <td id="LC471" class="blob-code blob-code-inner js-file-line">        rss <span class="pl-k">=</span> <span class="pl-c1">cudnnGetRNNTrainingReserveSize</span>(r<span class="pl-k">.</span>rnnDesc, xtds; handle<span class="pl-k">=</span>handle)</td>
+      </tr>
+      <tr>
+        <td id="L472" class="blob-num js-line-number" data-line-number="472"></td>
+        <td id="LC472" class="blob-code blob-code-inner js-file-line">        rs <span class="pl-k">=</span> <span class="pl-c1">KnetArray</span><span class="pl-c1">{UInt8}</span>(rss)</td>
+      </tr>
+      <tr>
+        <td id="L473" class="blob-num js-line-number" data-line-number="473"></td>
+        <td id="LC473" class="blob-code blob-code-inner js-file-line">        <span class="pl-c1">@cuda</span>(cudnn, cudnnRNNForwardTraining,</td>
+      </tr>
+      <tr>
+        <td id="L474" class="blob-num js-line-number" data-line-number="474"></td>
+        <td id="LC474" class="blob-code blob-code-inner js-file-line">              (Cptr, Cptr, Cint,  <span class="pl-c"><span class="pl-c">#</span> handle,rnnDesc,seqLength</span></td>
+      </tr>
+      <tr>
+        <td id="L475" class="blob-num js-line-number" data-line-number="475"></td>
+        <td id="LC475" class="blob-code blob-code-inner js-file-line">               Ptr{Cptr}, Ptr{T}, <span class="pl-c"><span class="pl-c">#</span>x</span></td>
+      </tr>
+      <tr>
+        <td id="L476" class="blob-num js-line-number" data-line-number="476"></td>
+        <td id="LC476" class="blob-code blob-code-inner js-file-line">               Cptr, Ptr{T}, <span class="pl-c"><span class="pl-c">#</span>hx</span></td>
+      </tr>
+      <tr>
+        <td id="L477" class="blob-num js-line-number" data-line-number="477"></td>
+        <td id="LC477" class="blob-code blob-code-inner js-file-line">               Cptr, Ptr{T}, <span class="pl-c"><span class="pl-c">#</span>cx</span></td>
+      </tr>
+      <tr>
+        <td id="L478" class="blob-num js-line-number" data-line-number="478"></td>
+        <td id="LC478" class="blob-code blob-code-inner js-file-line">               Cptr, Ptr{T}, <span class="pl-c"><span class="pl-c">#</span>w</span></td>
+      </tr>
+      <tr>
+        <td id="L479" class="blob-num js-line-number" data-line-number="479"></td>
+        <td id="LC479" class="blob-code blob-code-inner js-file-line">               Ptr{Cptr}, Ptr{T}, <span class="pl-c"><span class="pl-c">#</span>y</span></td>
+      </tr>
+      <tr>
+        <td id="L480" class="blob-num js-line-number" data-line-number="480"></td>
+        <td id="LC480" class="blob-code blob-code-inner js-file-line">               Cptr, Ptr{T}, <span class="pl-c"><span class="pl-c">#</span>hy</span></td>
+      </tr>
+      <tr>
+        <td id="L481" class="blob-num js-line-number" data-line-number="481"></td>
+        <td id="LC481" class="blob-code blob-code-inner js-file-line">               Cptr, Ptr{T}, <span class="pl-c"><span class="pl-c">#</span>cy</span></td>
+      </tr>
+      <tr>
+        <td id="L482" class="blob-num js-line-number" data-line-number="482"></td>
+        <td id="LC482" class="blob-code blob-code-inner js-file-line">               Cptr, Csize_t, <span class="pl-c"><span class="pl-c">#</span>ws</span></td>
+      </tr>
+      <tr>
+        <td id="L483" class="blob-num js-line-number" data-line-number="483"></td>
+        <td id="LC483" class="blob-code blob-code-inner js-file-line">               Cptr ,Csize_t<span class="pl-c"><span class="pl-c">#</span>rs</span></td>
+      </tr>
+      <tr>
+        <td id="L484" class="blob-num js-line-number" data-line-number="484"></td>
+        <td id="LC484" class="blob-code blob-code-inner js-file-line">               ),</td>
+      </tr>
+      <tr>
+        <td id="L485" class="blob-num js-line-number" data-line-number="485"></td>
+        <td id="LC485" class="blob-code blob-code-inner js-file-line">              handle, r<span class="pl-k">.</span>rnnDesc, seqLength,</td>
+      </tr>
+      <tr>
+        <td id="L486" class="blob-num js-line-number" data-line-number="486"></td>
+        <td id="LC486" class="blob-code blob-code-inner js-file-line">              xtds, x,</td>
+      </tr>
+      <tr>
+        <td id="L487" class="blob-num js-line-number" data-line-number="487"></td>
+        <td id="LC487" class="blob-code blob-code-inner js-file-line">              hxDesc, hx,</td>
+      </tr>
+      <tr>
+        <td id="L488" class="blob-num js-line-number" data-line-number="488"></td>
+        <td id="LC488" class="blob-code blob-code-inner js-file-line">              cxDesc, cx,</td>
+      </tr>
+      <tr>
+        <td id="L489" class="blob-num js-line-number" data-line-number="489"></td>
+        <td id="LC489" class="blob-code blob-code-inner js-file-line">              wDesc, w,</td>
+      </tr>
+      <tr>
+        <td id="L490" class="blob-num js-line-number" data-line-number="490"></td>
+        <td id="LC490" class="blob-code blob-code-inner js-file-line">              ytds, y,</td>
+      </tr>
+      <tr>
+        <td id="L491" class="blob-num js-line-number" data-line-number="491"></td>
+        <td id="LC491" class="blob-code blob-code-inner js-file-line">              hyDesc, hyout,</td>
+      </tr>
+      <tr>
+        <td id="L492" class="blob-num js-line-number" data-line-number="492"></td>
+        <td id="LC492" class="blob-code blob-code-inner js-file-line">              cyDesc, cyout,</td>
+      </tr>
+      <tr>
+        <td id="L493" class="blob-num js-line-number" data-line-number="493"></td>
+        <td id="LC493" class="blob-code blob-code-inner js-file-line">              ws, wss,</td>
+      </tr>
+      <tr>
+        <td id="L494" class="blob-num js-line-number" data-line-number="494"></td>
+        <td id="LC494" class="blob-code blob-code-inner js-file-line">              rs, rss)</td>
+      </tr>
+      <tr>
+        <td id="L495" class="blob-num js-line-number" data-line-number="495"></td>
+        <td id="LC495" class="blob-code blob-code-inner js-file-line">    <span class="pl-k">else</span></td>
+      </tr>
+      <tr>
+        <td id="L496" class="blob-num js-line-number" data-line-number="496"></td>
+        <td id="LC496" class="blob-code blob-code-inner js-file-line">        rs <span class="pl-k">=</span> <span class="pl-c1">nothing</span></td>
+      </tr>
+      <tr>
+        <td id="L497" class="blob-num js-line-number" data-line-number="497"></td>
+        <td id="LC497" class="blob-code blob-code-inner js-file-line">        <span class="pl-c1">@cuda</span>(cudnn, cudnnRNNForwardInference,</td>
+      </tr>
+      <tr>
+        <td id="L498" class="blob-num js-line-number" data-line-number="498"></td>
+        <td id="LC498" class="blob-code blob-code-inner js-file-line">              (Cptr, Cptr, Cint,  <span class="pl-c"><span class="pl-c">#</span> handle,rnnDesc,seqLength</span></td>
+      </tr>
+      <tr>
+        <td id="L499" class="blob-num js-line-number" data-line-number="499"></td>
+        <td id="LC499" class="blob-code blob-code-inner js-file-line">               Ptr{Cptr}, Ptr{T}, <span class="pl-c"><span class="pl-c">#</span>x</span></td>
+      </tr>
+      <tr>
+        <td id="L500" class="blob-num js-line-number" data-line-number="500"></td>
+        <td id="LC500" class="blob-code blob-code-inner js-file-line">               Cptr, Ptr{T}, <span class="pl-c"><span class="pl-c">#</span>h</span></td>
+      </tr>
+      <tr>
+        <td id="L501" class="blob-num js-line-number" data-line-number="501"></td>
+        <td id="LC501" class="blob-code blob-code-inner js-file-line">               Cptr, Ptr{T}, <span class="pl-c"><span class="pl-c">#</span>c</span></td>
+      </tr>
+      <tr>
+        <td id="L502" class="blob-num js-line-number" data-line-number="502"></td>
+        <td id="LC502" class="blob-code blob-code-inner js-file-line">               Cptr, Ptr{T}, <span class="pl-c"><span class="pl-c">#</span>w</span></td>
+      </tr>
+      <tr>
+        <td id="L503" class="blob-num js-line-number" data-line-number="503"></td>
+        <td id="LC503" class="blob-code blob-code-inner js-file-line">               Ptr{Cptr}, Ptr{T}, <span class="pl-c"><span class="pl-c">#</span>y</span></td>
+      </tr>
+      <tr>
+        <td id="L504" class="blob-num js-line-number" data-line-number="504"></td>
+        <td id="LC504" class="blob-code blob-code-inner js-file-line">               Cptr, Ptr{T}, <span class="pl-c"><span class="pl-c">#</span>hy</span></td>
+      </tr>
+      <tr>
+        <td id="L505" class="blob-num js-line-number" data-line-number="505"></td>
+        <td id="LC505" class="blob-code blob-code-inner js-file-line">               Cptr, Ptr{T}, <span class="pl-c"><span class="pl-c">#</span>cy</span></td>
+      </tr>
+      <tr>
+        <td id="L506" class="blob-num js-line-number" data-line-number="506"></td>
+        <td id="LC506" class="blob-code blob-code-inner js-file-line">               Cptr, Csize_t, <span class="pl-c"><span class="pl-c">#</span>ws</span></td>
+      </tr>
+      <tr>
+        <td id="L507" class="blob-num js-line-number" data-line-number="507"></td>
+        <td id="LC507" class="blob-code blob-code-inner js-file-line">               ),</td>
+      </tr>
+      <tr>
+        <td id="L508" class="blob-num js-line-number" data-line-number="508"></td>
+        <td id="LC508" class="blob-code blob-code-inner js-file-line">              handle, r<span class="pl-k">.</span>rnnDesc, seqLength,</td>
+      </tr>
+      <tr>
+        <td id="L509" class="blob-num js-line-number" data-line-number="509"></td>
+        <td id="LC509" class="blob-code blob-code-inner js-file-line">              xtds, x,</td>
+      </tr>
+      <tr>
+        <td id="L510" class="blob-num js-line-number" data-line-number="510"></td>
+        <td id="LC510" class="blob-code blob-code-inner js-file-line">              hxDesc, hx,</td>
+      </tr>
+      <tr>
+        <td id="L511" class="blob-num js-line-number" data-line-number="511"></td>
+        <td id="LC511" class="blob-code blob-code-inner js-file-line">              cxDesc, cx,</td>
+      </tr>
+      <tr>
+        <td id="L512" class="blob-num js-line-number" data-line-number="512"></td>
+        <td id="LC512" class="blob-code blob-code-inner js-file-line">              wDesc, w,</td>
+      </tr>
+      <tr>
+        <td id="L513" class="blob-num js-line-number" data-line-number="513"></td>
+        <td id="LC513" class="blob-code blob-code-inner js-file-line">              ytds, y,</td>
+      </tr>
+      <tr>
+        <td id="L514" class="blob-num js-line-number" data-line-number="514"></td>
+        <td id="LC514" class="blob-code blob-code-inner js-file-line">              hyDesc, hyout,</td>
+      </tr>
+      <tr>
+        <td id="L515" class="blob-num js-line-number" data-line-number="515"></td>
+        <td id="LC515" class="blob-code blob-code-inner js-file-line">              cyDesc, cyout,</td>
+      </tr>
+      <tr>
+        <td id="L516" class="blob-num js-line-number" data-line-number="516"></td>
+        <td id="LC516" class="blob-code blob-code-inner js-file-line">              ws, wss)</td>
+      </tr>
+      <tr>
+        <td id="L517" class="blob-num js-line-number" data-line-number="517"></td>
+        <td id="LC517" class="blob-code blob-code-inner js-file-line">    <span class="pl-k">end</span></td>
+      </tr>
+      <tr>
+        <td id="L518" class="blob-num js-line-number" data-line-number="518"></td>
+        <td id="LC518" class="blob-code blob-code-inner js-file-line">    <span class="pl-k">if</span> hyout <span class="pl-k">==</span> C_NULL; hyout <span class="pl-k">=</span> <span class="pl-c1">nothing</span>; <span class="pl-k">end</span></td>
+      </tr>
+      <tr>
+        <td id="L519" class="blob-num js-line-number" data-line-number="519"></td>
+        <td id="LC519" class="blob-code blob-code-inner js-file-line">    <span class="pl-k">if</span> cyout <span class="pl-k">==</span> C_NULL; cyout <span class="pl-k">=</span> <span class="pl-c1">nothing</span>; <span class="pl-k">end</span></td>
+      </tr>
+      <tr>
+        <td id="L520" class="blob-num js-line-number" data-line-number="520"></td>
+        <td id="LC520" class="blob-code blob-code-inner js-file-line">    <span class="pl-k">return</span> y, hyout, cyout, rs</td>
+      </tr>
+      <tr>
+        <td id="L521" class="blob-num js-line-number" data-line-number="521"></td>
+        <td id="LC521" class="blob-code blob-code-inner js-file-line"><span class="pl-k">end</span></td>
+      </tr>
+      <tr>
+        <td id="L522" class="blob-num js-line-number" data-line-number="522"></td>
+        <td id="LC522" class="blob-code blob-code-inner js-file-line">
+</td>
+      </tr>
+      <tr>
+        <td id="L523" class="blob-num js-line-number" data-line-number="523"></td>
+        <td id="LC523" class="blob-code blob-code-inner js-file-line"><span class="pl-en">rnnforw</span>(r<span class="pl-k">::</span><span class="pl-c1">Rec{RNN}</span>, w<span class="pl-k">...</span>; o<span class="pl-k">...</span>)<span class="pl-k">=</span><span class="pl-c1">rnnforw</span>(<span class="pl-c1">getval</span>(r), w<span class="pl-k">...</span>; o<span class="pl-k">...</span>)</td>
+      </tr>
+      <tr>
+        <td id="L524" class="blob-num js-line-number" data-line-number="524"></td>
+        <td id="LC524" class="blob-code blob-code-inner js-file-line">
+</td>
+      </tr>
+      <tr>
+        <td id="L525" class="blob-num js-line-number" data-line-number="525"></td>
+        <td id="LC525" class="blob-code blob-code-inner js-file-line"><span class="pl-k">let</span> rnnforw_r <span class="pl-k">=</span> <span class="pl-c1">recorder</span>(rnnforw); <span class="pl-k">global</span> rnnforw</td>
+      </tr>
+      <tr>
+        <td id="L526" class="blob-num js-line-number" data-line-number="526"></td>
+        <td id="LC526" class="blob-code blob-code-inner js-file-line">    <span class="pl-en">rnnforw</span><span class="pl-c1">{K&lt;:KnetArray}</span>(r<span class="pl-k">::</span><span class="pl-c1">RNN</span>, w<span class="pl-k">::</span><span class="pl-c1">Rec{K}</span>, x<span class="pl-k">...</span>; o<span class="pl-k">...</span>)<span class="pl-k">=</span><span class="pl-c1">rnnforw_r</span>(r, w, x<span class="pl-k">...</span>; o<span class="pl-k">...</span>, training<span class="pl-k">=</span><span class="pl-c1">true</span>)</td>
+      </tr>
+      <tr>
+        <td id="L527" class="blob-num js-line-number" data-line-number="527"></td>
+        <td id="LC527" class="blob-code blob-code-inner js-file-line"><span class="pl-k">end</span></td>
+      </tr>
+      <tr>
+        <td id="L528" class="blob-num js-line-number" data-line-number="528"></td>
+        <td id="LC528" class="blob-code blob-code-inner js-file-line">
+</td>
+      </tr>
+      <tr>
+        <td id="L529" class="blob-num js-line-number" data-line-number="529"></td>
+        <td id="LC529" class="blob-code blob-code-inner js-file-line"><span class="pl-k">function</span> <span class="pl-en">rnnforw</span>(<span class="pl-k">::</span><span class="pl-c1">Type{Grad{2}}</span>, dt, t, r, w, x, hx<span class="pl-k">=</span><span class="pl-c1">nothing</span>, cx<span class="pl-k">=</span><span class="pl-c1">nothing</span>; o<span class="pl-k">...</span>)</td>
+      </tr>
+      <tr>
+        <td id="L530" class="blob-num js-line-number" data-line-number="530"></td>
+        <td id="LC530" class="blob-code blob-code-inner js-file-line">    y,hy,cy,rs <span class="pl-k">=</span> <span class="pl-c1">getval</span>(t)</td>
+      </tr>
+      <tr>
+        <td id="L531" class="blob-num js-line-number" data-line-number="531"></td>
+        <td id="LC531" class="blob-code blob-code-inner js-file-line">    dy,dhy,dcy,drs <span class="pl-k">=</span> <span class="pl-c1">getval</span>(dt)</td>
+      </tr>
+      <tr>
+        <td id="L532" class="blob-num js-line-number" data-line-number="532"></td>
+        <td id="LC532" class="blob-code blob-code-inner js-file-line">    w<span class="pl-k">=</span><span class="pl-c1">getval</span>(w); x<span class="pl-k">=</span><span class="pl-c1">getval</span>(x); hx<span class="pl-k">=</span><span class="pl-c1">getval</span>(hx); cx<span class="pl-k">=</span><span class="pl-c1">getval</span>(cx)</td>
+      </tr>
+      <tr>
+        <td id="L533" class="blob-num js-line-number" data-line-number="533"></td>
+        <td id="LC533" class="blob-code blob-code-inner js-file-line">    <span class="pl-c1">rnnback</span>(r, w, x, y, dy, hx, cx, dhy, dcy, rs; o<span class="pl-k">...</span>)</td>
+      </tr>
+      <tr>
+        <td id="L534" class="blob-num js-line-number" data-line-number="534"></td>
+        <td id="LC534" class="blob-code blob-code-inner js-file-line"><span class="pl-k">end</span></td>
+      </tr>
+      <tr>
+        <td id="L535" class="blob-num js-line-number" data-line-number="535"></td>
+        <td id="LC535" class="blob-code blob-code-inner js-file-line">
+</td>
+      </tr>
+      <tr>
+        <td id="L536" class="blob-num js-line-number" data-line-number="536"></td>
+        <td id="LC536" class="blob-code blob-code-inner js-file-line"><span class="pl-en">rnnforw</span>(<span class="pl-k">::</span><span class="pl-c1">Type{Grad{3}}</span>, dt, t, r, w<span class="pl-k">...</span>; o<span class="pl-k">...</span>)<span class="pl-k">=</span>r<span class="pl-k">.</span>dx</td>
+      </tr>
+      <tr>
+        <td id="L537" class="blob-num js-line-number" data-line-number="537"></td>
+        <td id="LC537" class="blob-code blob-code-inner js-file-line"><span class="pl-en">rnnforw</span>(<span class="pl-k">::</span><span class="pl-c1">Type{Grad{4}}</span>, dt, t, r, w<span class="pl-k">...</span>; o<span class="pl-k">...</span>)<span class="pl-k">=</span>r<span class="pl-k">.</span>dhx</td>
+      </tr>
+      <tr>
+        <td id="L538" class="blob-num js-line-number" data-line-number="538"></td>
+        <td id="LC538" class="blob-code blob-code-inner js-file-line"><span class="pl-en">rnnforw</span>(<span class="pl-k">::</span><span class="pl-c1">Type{Grad{5}}</span>, dt, t, r, w<span class="pl-k">...</span>; o<span class="pl-k">...</span>)<span class="pl-k">=</span>r<span class="pl-k">.</span>dcx</td>
+      </tr>
+      <tr>
+        <td id="L539" class="blob-num js-line-number" data-line-number="539"></td>
+        <td id="LC539" class="blob-code blob-code-inner js-file-line">
+</td>
+      </tr>
+      <tr>
+        <td id="L540" class="blob-num js-line-number" data-line-number="540"></td>
+        <td id="LC540" class="blob-code blob-code-inner js-file-line"><span class="pl-k">function</span> <span class="pl-en">rnnback</span><span class="pl-c1">{T}</span>(r<span class="pl-k">::</span><span class="pl-c1">RNN</span>, w<span class="pl-k">::</span><span class="pl-c1">KnetArray{T}</span>, x<span class="pl-k">::</span><span class="pl-c1">KnetArray{T}</span>, y<span class="pl-k">::</span><span class="pl-c1">KnetArray{T}</span>,</td>
+      </tr>
+      <tr>
+        <td id="L541" class="blob-num js-line-number" data-line-number="541"></td>
+        <td id="LC541" class="blob-code blob-code-inner js-file-line">                    dy, hx, cx, dhy, dcy, rs; handle<span class="pl-k">=</span><span class="pl-c1">cudnnhandle</span>(), batchSizes<span class="pl-k">=</span><span class="pl-c1">nothing</span>, o<span class="pl-k">...</span>)</td>
+      </tr>
+      <tr>
+        <td id="L542" class="blob-num js-line-number" data-line-number="542"></td>
+        <td id="LC542" class="blob-code blob-code-inner js-file-line">
+</td>
+      </tr>
+      <tr>
+        <td id="L543" class="blob-num js-line-number" data-line-number="543"></td>
+        <td id="LC543" class="blob-code blob-code-inner js-file-line">    <span class="pl-c"><span class="pl-c">#</span> Input descriptors:</span></td>
+      </tr>
+      <tr>
+        <td id="L544" class="blob-num js-line-number" data-line-number="544"></td>
+        <td id="LC544" class="blob-code blob-code-inner js-file-line">    seqLength <span class="pl-k">=</span> batchSizes<span class="pl-k">==</span><span class="pl-c1">nothing</span> ? <span class="pl-c1">size</span>(x,<span class="pl-c1">3</span>) <span class="pl-k">:</span> <span class="pl-c1">length</span>(batchSizes) <span class="pl-c"><span class="pl-c">#</span> (X,B,T) or (X,B+) with batchSizes</span></td>
+      </tr>
+      <tr>
+        <td id="L545" class="blob-num js-line-number" data-line-number="545"></td>
+        <td id="LC545" class="blob-code blob-code-inner js-file-line">    wDesc <span class="pl-k">=</span> <span class="pl-c1">FD3</span>(w)              <span class="pl-c"><span class="pl-c">#</span> (1,1,W)</span></td>
+      </tr>
+      <tr>
+        <td id="L546" class="blob-num js-line-number" data-line-number="546"></td>
+        <td id="LC546" class="blob-code blob-code-inner js-file-line">    xtds <span class="pl-k">=</span> <span class="pl-c1">TDs</span>(x,batchSizes)    <span class="pl-c"><span class="pl-c">#</span> (X,B,T) -&gt; (1,X,B) x T</span></td>
+      </tr>
+      <tr>
+        <td id="L547" class="blob-num js-line-number" data-line-number="547"></td>
+        <td id="LC547" class="blob-code blob-code-inner js-file-line">    ytds <span class="pl-k">=</span> <span class="pl-c1">TDs</span>(y,batchSizes)    <span class="pl-c"><span class="pl-c">#</span> (H/2H,B,T) -&gt; (1,H/2H,B) x T</span></td>
+      </tr>
+      <tr>
+        <td id="L548" class="blob-num js-line-number" data-line-number="548"></td>
+        <td id="LC548" class="blob-code blob-code-inner js-file-line">    <span class="pl-c"><span class="pl-c">#</span> dytds = TDs(dy,batchSizes)  # we use ytds for dytds</span></td>
+      </tr>
+      <tr>
+        <td id="L549" class="blob-num js-line-number" data-line-number="549"></td>
+        <td id="LC549" class="blob-code blob-code-inner js-file-line">    <span class="pl-k">if</span> dy <span class="pl-k">==</span> <span class="pl-c1">nothing</span>; dy<span class="pl-k">=</span><span class="pl-c1">zeros</span>(y); <span class="pl-k">end</span></td>
+      </tr>
+      <tr>
+        <td id="L550" class="blob-num js-line-number" data-line-number="550"></td>
+        <td id="LC550" class="blob-code blob-code-inner js-file-line">    <span class="pl-k">if</span> hx <span class="pl-k">==</span> <span class="pl-c1">nothing</span>; hx<span class="pl-k">=</span>hxDesc<span class="pl-k">=</span>C_NULL; <span class="pl-k">else</span>; hxDesc<span class="pl-k">=</span><span class="pl-c1">TD3</span>(hx); <span class="pl-k">end</span></td>
+      </tr>
+      <tr>
+        <td id="L551" class="blob-num js-line-number" data-line-number="551"></td>
+        <td id="LC551" class="blob-code blob-code-inner js-file-line">    <span class="pl-k">if</span> cx <span class="pl-k">==</span> <span class="pl-c1">nothing</span> <span class="pl-k">||</span> r<span class="pl-k">.</span>mode <span class="pl-k">!=</span> <span class="pl-c1">2</span>; cx<span class="pl-k">=</span>cxDesc<span class="pl-k">=</span>C_NULL; <span class="pl-k">else</span>; cxDesc<span class="pl-k">=</span><span class="pl-c1">TD3</span>(cx); <span class="pl-k">end</span></td>
+      </tr>
+      <tr>
+        <td id="L552" class="blob-num js-line-number" data-line-number="552"></td>
+        <td id="LC552" class="blob-code blob-code-inner js-file-line">    <span class="pl-k">if</span> dhy <span class="pl-k">==</span> <span class="pl-c1">nothing</span>; dhy<span class="pl-k">=</span>dhyDesc<span class="pl-k">=</span>C_NULL; <span class="pl-k">else</span>; dhyDesc<span class="pl-k">=</span><span class="pl-c1">TD3</span>(dhy); <span class="pl-k">end</span></td>
+      </tr>
+      <tr>
+        <td id="L553" class="blob-num js-line-number" data-line-number="553"></td>
+        <td id="LC553" class="blob-code blob-code-inner js-file-line">    <span class="pl-k">if</span> dcy <span class="pl-k">==</span> <span class="pl-c1">nothing</span> <span class="pl-k">||</span> r<span class="pl-k">.</span>mode <span class="pl-k">!=</span> <span class="pl-c1">2</span>; dcy<span class="pl-k">=</span>dcyDesc<span class="pl-k">=</span>C_NULL; <span class="pl-k">else</span>; dcyDesc<span class="pl-k">=</span><span class="pl-c1">TD3</span>(dcy); <span class="pl-k">end</span></td>
+      </tr>
+      <tr>
+        <td id="L554" class="blob-num js-line-number" data-line-number="554"></td>
+        <td id="LC554" class="blob-code blob-code-inner js-file-line">
+</td>
+      </tr>
+      <tr>
+        <td id="L555" class="blob-num js-line-number" data-line-number="555"></td>
+        <td id="LC555" class="blob-code blob-code-inner js-file-line">    <span class="pl-c"><span class="pl-c">#</span> Output arrays and descriptors:</span></td>
+      </tr>
+      <tr>
+        <td id="L556" class="blob-num js-line-number" data-line-number="556"></td>
+        <td id="LC556" class="blob-code blob-code-inner js-file-line">    dx <span class="pl-k">=</span> <span class="pl-c1">similar</span>(x)             <span class="pl-c"><span class="pl-c">#</span> (X,B,T) or (X,B+) with batchSizes</span></td>
+      </tr>
+      <tr>
+        <td id="L557" class="blob-num js-line-number" data-line-number="557"></td>
+        <td id="LC557" class="blob-code blob-code-inner js-file-line">    <span class="pl-c"><span class="pl-c">#</span> dxtds = TDs(dx,batchSizes)  # we use xtds here</span></td>
+      </tr>
+      <tr>
+        <td id="L558" class="blob-num js-line-number" data-line-number="558"></td>
+        <td id="LC558" class="blob-code blob-code-inner js-file-line">    dw <span class="pl-k">=</span> <span class="pl-c1">zeros</span>(w)               <span class="pl-c"><span class="pl-c">#</span> dw is used additively, so we need zeros</span></td>
+      </tr>
+      <tr>
+        <td id="L559" class="blob-num js-line-number" data-line-number="559"></td>
+        <td id="LC559" class="blob-code blob-code-inner js-file-line">    dwDesc <span class="pl-k">=</span> <span class="pl-c1">FD3</span>(dw)</td>
+      </tr>
+      <tr>
+        <td id="L560" class="blob-num js-line-number" data-line-number="560"></td>
+        <td id="LC560" class="blob-code blob-code-inner js-file-line">    <span class="pl-k">if</span> hx <span class="pl-k">==</span> C_NULL; dhx<span class="pl-k">=</span>dhxDesc<span class="pl-k">=</span>C_NULL; <span class="pl-k">else</span>; dhx<span class="pl-k">=</span><span class="pl-c1">similar</span>(hx); dhxDesc<span class="pl-k">=</span><span class="pl-c1">TD3</span>(dhx); <span class="pl-k">end</span></td>
+      </tr>
+      <tr>
+        <td id="L561" class="blob-num js-line-number" data-line-number="561"></td>
+        <td id="LC561" class="blob-code blob-code-inner js-file-line">    <span class="pl-k">if</span> cx <span class="pl-k">==</span> C_NULL; dcx<span class="pl-k">=</span>dcxDesc<span class="pl-k">=</span>C_NULL; <span class="pl-k">else</span>; dcx<span class="pl-k">=</span><span class="pl-c1">similar</span>(cx); dcxDesc<span class="pl-k">=</span><span class="pl-c1">TD3</span>(dcx); <span class="pl-k">end</span></td>
+      </tr>
+      <tr>
+        <td id="L562" class="blob-num js-line-number" data-line-number="562"></td>
+        <td id="LC562" class="blob-code blob-code-inner js-file-line">
+</td>
+      </tr>
+      <tr>
+        <td id="L563" class="blob-num js-line-number" data-line-number="563"></td>
+        <td id="LC563" class="blob-code blob-code-inner js-file-line">    <span class="pl-c"><span class="pl-c">#</span> workSpace and reserveSpace</span></td>
+      </tr>
+      <tr>
+        <td id="L564" class="blob-num js-line-number" data-line-number="564"></td>
+        <td id="LC564" class="blob-code blob-code-inner js-file-line">    ws <span class="pl-k">=</span> <span class="pl-c1">cudnnWorkSpace</span>()</td>
+      </tr>
+      <tr>
+        <td id="L565" class="blob-num js-line-number" data-line-number="565"></td>
+        <td id="LC565" class="blob-code blob-code-inner js-file-line">    wss <span class="pl-k">=</span> <span class="pl-c1">bytes</span>(ws)</td>
+      </tr>
+      <tr>
+        <td id="L566" class="blob-num js-line-number" data-line-number="566"></td>
+        <td id="LC566" class="blob-code blob-code-inner js-file-line">    rss <span class="pl-k">=</span> <span class="pl-c1">bytes</span>(rs)</td>
+      </tr>
+      <tr>
+        <td id="L567" class="blob-num js-line-number" data-line-number="567"></td>
+        <td id="LC567" class="blob-code blob-code-inner js-file-line">
+</td>
+      </tr>
+      <tr>
+        <td id="L568" class="blob-num js-line-number" data-line-number="568"></td>
+        <td id="LC568" class="blob-code blob-code-inner js-file-line">    <span class="pl-c"><span class="pl-c">#</span> data backward</span></td>
+      </tr>
+      <tr>
+        <td id="L569" class="blob-num js-line-number" data-line-number="569"></td>
+        <td id="LC569" class="blob-code blob-code-inner js-file-line">    <span class="pl-c1">@cuda</span>(cudnn, cudnnRNNBackwardData,</td>
+      </tr>
+      <tr>
+        <td id="L570" class="blob-num js-line-number" data-line-number="570"></td>
+        <td id="LC570" class="blob-code blob-code-inner js-file-line">          (Cptr, Cptr, Cint,  <span class="pl-c"><span class="pl-c">#</span> handle, rnnDesc, seqLength</span></td>
+      </tr>
+      <tr>
+        <td id="L571" class="blob-num js-line-number" data-line-number="571"></td>
+        <td id="LC571" class="blob-code blob-code-inner js-file-line">           Ptr{Cptr}, Ptr{T}, <span class="pl-c"><span class="pl-c">#</span>y</span></td>
+      </tr>
+      <tr>
+        <td id="L572" class="blob-num js-line-number" data-line-number="572"></td>
+        <td id="LC572" class="blob-code blob-code-inner js-file-line">           Ptr{Cptr}, Ptr{T}, <span class="pl-c"><span class="pl-c">#</span>dy</span></td>
+      </tr>
+      <tr>
+        <td id="L573" class="blob-num js-line-number" data-line-number="573"></td>
+        <td id="LC573" class="blob-code blob-code-inner js-file-line">           Cptr, Ptr{T}, <span class="pl-c"><span class="pl-c">#</span>dhy</span></td>
+      </tr>
+      <tr>
+        <td id="L574" class="blob-num js-line-number" data-line-number="574"></td>
+        <td id="LC574" class="blob-code blob-code-inner js-file-line">           Cptr, Ptr{T}, <span class="pl-c"><span class="pl-c">#</span>dcy</span></td>
+      </tr>
+      <tr>
+        <td id="L575" class="blob-num js-line-number" data-line-number="575"></td>
+        <td id="LC575" class="blob-code blob-code-inner js-file-line">           Cptr, Ptr{T}, <span class="pl-c"><span class="pl-c">#</span>w</span></td>
+      </tr>
+      <tr>
+        <td id="L576" class="blob-num js-line-number" data-line-number="576"></td>
+        <td id="LC576" class="blob-code blob-code-inner js-file-line">           Cptr, Ptr{T}, <span class="pl-c"><span class="pl-c">#</span>hx</span></td>
+      </tr>
+      <tr>
+        <td id="L577" class="blob-num js-line-number" data-line-number="577"></td>
+        <td id="LC577" class="blob-code blob-code-inner js-file-line">           Cptr, Ptr{T}, <span class="pl-c"><span class="pl-c">#</span>cx</span></td>
+      </tr>
+      <tr>
+        <td id="L578" class="blob-num js-line-number" data-line-number="578"></td>
+        <td id="LC578" class="blob-code blob-code-inner js-file-line">           Ptr{Cptr}, Ptr{T}, <span class="pl-c"><span class="pl-c">#</span>dx</span></td>
+      </tr>
+      <tr>
+        <td id="L579" class="blob-num js-line-number" data-line-number="579"></td>
+        <td id="LC579" class="blob-code blob-code-inner js-file-line">           Cptr, Ptr{T}, <span class="pl-c"><span class="pl-c">#</span>dhx</span></td>
+      </tr>
+      <tr>
+        <td id="L580" class="blob-num js-line-number" data-line-number="580"></td>
+        <td id="LC580" class="blob-code blob-code-inner js-file-line">           Cptr, Ptr{T}, <span class="pl-c"><span class="pl-c">#</span>dcx</span></td>
+      </tr>
+      <tr>
+        <td id="L581" class="blob-num js-line-number" data-line-number="581"></td>
+        <td id="LC581" class="blob-code blob-code-inner js-file-line">           Cptr, Csize_t, <span class="pl-c"><span class="pl-c">#</span>ws</span></td>
+      </tr>
+      <tr>
+        <td id="L582" class="blob-num js-line-number" data-line-number="582"></td>
+        <td id="LC582" class="blob-code blob-code-inner js-file-line">           Cptr, Csize_t), <span class="pl-c"><span class="pl-c">#</span>rs</span></td>
+      </tr>
+      <tr>
+        <td id="L583" class="blob-num js-line-number" data-line-number="583"></td>
+        <td id="LC583" class="blob-code blob-code-inner js-file-line">          <span class="pl-c"><span class="pl-c">#</span> Use rtd with nullables</span></td>
+      </tr>
+      <tr>
+        <td id="L584" class="blob-num js-line-number" data-line-number="584"></td>
+        <td id="LC584" class="blob-code blob-code-inner js-file-line">          handle, r<span class="pl-k">.</span>rnnDesc, seqLength,</td>
+      </tr>
+      <tr>
+        <td id="L585" class="blob-num js-line-number" data-line-number="585"></td>
+        <td id="LC585" class="blob-code blob-code-inner js-file-line">          ytds, y,</td>
+      </tr>
+      <tr>
+        <td id="L586" class="blob-num js-line-number" data-line-number="586"></td>
+        <td id="LC586" class="blob-code blob-code-inner js-file-line">          ytds, dy,</td>
+      </tr>
+      <tr>
+        <td id="L587" class="blob-num js-line-number" data-line-number="587"></td>
+        <td id="LC587" class="blob-code blob-code-inner js-file-line">          dhyDesc, dhy,</td>
+      </tr>
+      <tr>
+        <td id="L588" class="blob-num js-line-number" data-line-number="588"></td>
+        <td id="LC588" class="blob-code blob-code-inner js-file-line">          dcyDesc, dcy,</td>
+      </tr>
+      <tr>
+        <td id="L589" class="blob-num js-line-number" data-line-number="589"></td>
+        <td id="LC589" class="blob-code blob-code-inner js-file-line">          wDesc, w,</td>
+      </tr>
+      <tr>
+        <td id="L590" class="blob-num js-line-number" data-line-number="590"></td>
+        <td id="LC590" class="blob-code blob-code-inner js-file-line">          hxDesc, hx,</td>
+      </tr>
+      <tr>
+        <td id="L591" class="blob-num js-line-number" data-line-number="591"></td>
+        <td id="LC591" class="blob-code blob-code-inner js-file-line">          cxDesc, cx,</td>
+      </tr>
+      <tr>
+        <td id="L592" class="blob-num js-line-number" data-line-number="592"></td>
+        <td id="LC592" class="blob-code blob-code-inner js-file-line">          xtds, dx,</td>
+      </tr>
+      <tr>
+        <td id="L593" class="blob-num js-line-number" data-line-number="593"></td>
+        <td id="LC593" class="blob-code blob-code-inner js-file-line">          dhxDesc, dhx,</td>
+      </tr>
+      <tr>
+        <td id="L594" class="blob-num js-line-number" data-line-number="594"></td>
+        <td id="LC594" class="blob-code blob-code-inner js-file-line">          dcxDesc, dcx,</td>
+      </tr>
+      <tr>
+        <td id="L595" class="blob-num js-line-number" data-line-number="595"></td>
+        <td id="LC595" class="blob-code blob-code-inner js-file-line">          ws, wss,</td>
+      </tr>
+      <tr>
+        <td id="L596" class="blob-num js-line-number" data-line-number="596"></td>
+        <td id="LC596" class="blob-code blob-code-inner js-file-line">          rs, rss)</td>
+      </tr>
+      <tr>
+        <td id="L597" class="blob-num js-line-number" data-line-number="597"></td>
+        <td id="LC597" class="blob-code blob-code-inner js-file-line">    <span class="pl-c"><span class="pl-c">#</span> weights backward</span></td>
+      </tr>
+      <tr>
+        <td id="L598" class="blob-num js-line-number" data-line-number="598"></td>
+        <td id="LC598" class="blob-code blob-code-inner js-file-line">    <span class="pl-c1">@cuda</span>(cudnn, cudnnRNNBackwardWeights,</td>
+      </tr>
+      <tr>
+        <td id="L599" class="blob-num js-line-number" data-line-number="599"></td>
+        <td id="LC599" class="blob-code blob-code-inner js-file-line">          (Cptr, Cptr, Cint,  <span class="pl-c"><span class="pl-c">#</span> handle, rnnDesc, seqLength</span></td>
+      </tr>
+      <tr>
+        <td id="L600" class="blob-num js-line-number" data-line-number="600"></td>
+        <td id="LC600" class="blob-code blob-code-inner js-file-line">           Ptr{Cptr}, Ptr{T}, <span class="pl-c"><span class="pl-c">#</span>x</span></td>
+      </tr>
+      <tr>
+        <td id="L601" class="blob-num js-line-number" data-line-number="601"></td>
+        <td id="LC601" class="blob-code blob-code-inner js-file-line">           Cptr, Ptr{T}, <span class="pl-c"><span class="pl-c">#</span>hx</span></td>
+      </tr>
+      <tr>
+        <td id="L602" class="blob-num js-line-number" data-line-number="602"></td>
+        <td id="LC602" class="blob-code blob-code-inner js-file-line">           Ptr{Cptr}, Ptr{T}, <span class="pl-c"><span class="pl-c">#</span>y</span></td>
+      </tr>
+      <tr>
+        <td id="L603" class="blob-num js-line-number" data-line-number="603"></td>
+        <td id="LC603" class="blob-code blob-code-inner js-file-line">           Cptr, Csize_t, <span class="pl-c"><span class="pl-c">#</span>ws</span></td>
+      </tr>
+      <tr>
+        <td id="L604" class="blob-num js-line-number" data-line-number="604"></td>
+        <td id="LC604" class="blob-code blob-code-inner js-file-line">           Cptr, Ptr{T}, <span class="pl-c"><span class="pl-c">#</span>dw</span></td>
+      </tr>
+      <tr>
+        <td id="L605" class="blob-num js-line-number" data-line-number="605"></td>
+        <td id="LC605" class="blob-code blob-code-inner js-file-line">           Ptr{Cptr}, Csize_t), <span class="pl-c"><span class="pl-c">#</span>rs</span></td>
+      </tr>
+      <tr>
+        <td id="L606" class="blob-num js-line-number" data-line-number="606"></td>
+        <td id="LC606" class="blob-code blob-code-inner js-file-line">          handle, r<span class="pl-k">.</span>rnnDesc, seqLength,</td>
+      </tr>
+      <tr>
+        <td id="L607" class="blob-num js-line-number" data-line-number="607"></td>
+        <td id="LC607" class="blob-code blob-code-inner js-file-line">          xtds, x,</td>
+      </tr>
+      <tr>
+        <td id="L608" class="blob-num js-line-number" data-line-number="608"></td>
+        <td id="LC608" class="blob-code blob-code-inner js-file-line">          hxDesc, hx,</td>
+      </tr>
+      <tr>
+        <td id="L609" class="blob-num js-line-number" data-line-number="609"></td>
+        <td id="LC609" class="blob-code blob-code-inner js-file-line">          ytds, y,</td>
+      </tr>
+      <tr>
+        <td id="L610" class="blob-num js-line-number" data-line-number="610"></td>
+        <td id="LC610" class="blob-code blob-code-inner js-file-line">          ws, wss,</td>
+      </tr>
+      <tr>
+        <td id="L611" class="blob-num js-line-number" data-line-number="611"></td>
+        <td id="LC611" class="blob-code blob-code-inner js-file-line">          dwDesc, dw,</td>
+      </tr>
+      <tr>
+        <td id="L612" class="blob-num js-line-number" data-line-number="612"></td>
+        <td id="LC612" class="blob-code blob-code-inner js-file-line">          rs, rss)</td>
+      </tr>
+      <tr>
+        <td id="L613" class="blob-num js-line-number" data-line-number="613"></td>
+        <td id="LC613" class="blob-code blob-code-inner js-file-line">    <span class="pl-c"><span class="pl-c">#</span> Update the cache</span></td>
+      </tr>
+      <tr>
+        <td id="L614" class="blob-num js-line-number" data-line-number="614"></td>
+        <td id="LC614" class="blob-code blob-code-inner js-file-line">    <span class="pl-k">if</span> dhx<span class="pl-k">==</span>C_NULL; dhx<span class="pl-k">=</span><span class="pl-c1">nothing</span>; <span class="pl-k">end</span></td>
+      </tr>
+      <tr>
+        <td id="L615" class="blob-num js-line-number" data-line-number="615"></td>
+        <td id="LC615" class="blob-code blob-code-inner js-file-line">    <span class="pl-k">if</span> dcx<span class="pl-k">==</span>C_NULL; dcx<span class="pl-k">=</span><span class="pl-c1">nothing</span>; <span class="pl-k">end</span></td>
+      </tr>
+      <tr>
+        <td id="L616" class="blob-num js-line-number" data-line-number="616"></td>
+        <td id="LC616" class="blob-code blob-code-inner js-file-line">    r<span class="pl-k">.</span>dx, r<span class="pl-k">.</span>dhx, r<span class="pl-k">.</span>dcx <span class="pl-k">=</span> dx, dhx, dcx</td>
+      </tr>
+      <tr>
+        <td id="L617" class="blob-num js-line-number" data-line-number="617"></td>
+        <td id="LC617" class="blob-code blob-code-inner js-file-line">    <span class="pl-k">return</span> dw</td>
+      </tr>
+      <tr>
+        <td id="L618" class="blob-num js-line-number" data-line-number="618"></td>
+        <td id="LC618" class="blob-code blob-code-inner js-file-line"><span class="pl-k">end</span></td>
+      </tr>
+      <tr>
+        <td id="L619" class="blob-num js-line-number" data-line-number="619"></td>
+        <td id="LC619" class="blob-code blob-code-inner js-file-line">
+</td>
+      </tr>
+      <tr>
+        <td id="L620" class="blob-num js-line-number" data-line-number="620"></td>
+        <td id="LC620" class="blob-code blob-code-inner js-file-line"><span class="pl-c"><span class="pl-c">#</span> CPU version</span></td>
+      </tr>
+      <tr>
+        <td id="L621" class="blob-num js-line-number" data-line-number="621"></td>
+        <td id="LC621" class="blob-code blob-code-inner js-file-line"><span class="pl-k">function</span> <span class="pl-en">rnnforw</span><span class="pl-c1">{T}</span>(r<span class="pl-k">::</span><span class="pl-c1">RNN</span>, w<span class="pl-k">::</span><span class="pl-c1">Array{T}</span>, x<span class="pl-k">::</span><span class="pl-c1">Array{T}</span>,</td>
+      </tr>
+      <tr>
+        <td id="L622" class="blob-num js-line-number" data-line-number="622"></td>
+        <td id="LC622" class="blob-code blob-code-inner js-file-line">                    hx<span class="pl-k">::</span><span class="pl-c1">Union{Array{T},Void}</span><span class="pl-k">=</span><span class="pl-c1">nothing</span>,</td>
+      </tr>
+      <tr>
+        <td id="L623" class="blob-num js-line-number" data-line-number="623"></td>
+        <td id="LC623" class="blob-code blob-code-inner js-file-line">                    cx<span class="pl-k">::</span><span class="pl-c1">Union{Array{T},Void}</span><span class="pl-k">=</span><span class="pl-c1">nothing</span>;</td>
+      </tr>
+      <tr>
+        <td id="L624" class="blob-num js-line-number" data-line-number="624"></td>
+        <td id="LC624" class="blob-code blob-code-inner js-file-line">                    <span class="pl-c"><span class="pl-c">#</span> handle=cudnnhandle(), training=false,</span></td>
+      </tr>
+      <tr>
+        <td id="L625" class="blob-num js-line-number" data-line-number="625"></td>
+        <td id="LC625" class="blob-code blob-code-inner js-file-line">                    batchSizes<span class="pl-k">=</span><span class="pl-c1">nothing</span>,</td>
+      </tr>
+      <tr>
+        <td id="L626" class="blob-num js-line-number" data-line-number="626"></td>
+        <td id="LC626" class="blob-code blob-code-inner js-file-line">                    hy <span class="pl-k">=</span> (hx <span class="pl-k">!=</span> <span class="pl-c1">nothing</span>),</td>
+      </tr>
+      <tr>
+        <td id="L627" class="blob-num js-line-number" data-line-number="627"></td>
+        <td id="LC627" class="blob-code blob-code-inner js-file-line">                    cy <span class="pl-k">=</span> (cx <span class="pl-k">!=</span> <span class="pl-c1">nothing</span> <span class="pl-k">&amp;&amp;</span> r<span class="pl-k">.</span>mode <span class="pl-k">==</span> <span class="pl-c1">2</span>),</td>
+      </tr>
+      <tr>
+        <td id="L628" class="blob-num js-line-number" data-line-number="628"></td>
+        <td id="LC628" class="blob-code blob-code-inner js-file-line">                    o<span class="pl-k">...</span>)</td>
+      </tr>
+      <tr>
+        <td id="L629" class="blob-num js-line-number" data-line-number="629"></td>
+        <td id="LC629" class="blob-code blob-code-inner js-file-line">    <span class="pl-c1">rnntest</span>(r,w,x,hx,cx;batchSizes<span class="pl-k">=</span>batchSizes,hy<span class="pl-k">=</span>hy,cy<span class="pl-k">=</span>cy)</td>
+      </tr>
+      <tr>
+        <td id="L630" class="blob-num js-line-number" data-line-number="630"></td>
+        <td id="LC630" class="blob-code blob-code-inner js-file-line"><span class="pl-k">end</span></td>
+      </tr>
+      <tr>
+        <td id="L631" class="blob-num js-line-number" data-line-number="631"></td>
+        <td id="LC631" class="blob-code blob-code-inner js-file-line">
+</td>
+      </tr>
+      <tr>
+        <td id="L632" class="blob-num js-line-number" data-line-number="632"></td>
+        <td id="LC632" class="blob-code blob-code-inner js-file-line"><span class="pl-c"><span class="pl-c">#</span> non-CUDNN cpu/gpu version</span></td>
+      </tr>
+      <tr>
+        <td id="L633" class="blob-num js-line-number" data-line-number="633"></td>
+        <td id="LC633" class="blob-code blob-code-inner js-file-line"><span class="pl-k">function</span> <span class="pl-en">rnntest</span>(r<span class="pl-k">::</span><span class="pl-c1">RNN</span>, ws, x, hx<span class="pl-k">=</span><span class="pl-c1">nothing</span>, cx<span class="pl-k">=</span><span class="pl-c1">nothing</span>;</td>
+      </tr>
+      <tr>
+        <td id="L634" class="blob-num js-line-number" data-line-number="634"></td>
+        <td id="LC634" class="blob-code blob-code-inner js-file-line">                 batchSizes<span class="pl-k">=</span><span class="pl-c1">nothing</span>,</td>
+      </tr>
+      <tr>
+        <td id="L635" class="blob-num js-line-number" data-line-number="635"></td>
+        <td id="LC635" class="blob-code blob-code-inner js-file-line">                 hy <span class="pl-k">=</span> (hx <span class="pl-k">!=</span> <span class="pl-c1">nothing</span>),</td>
+      </tr>
+      <tr>
+        <td id="L636" class="blob-num js-line-number" data-line-number="636"></td>
+        <td id="LC636" class="blob-code blob-code-inner js-file-line">                 cy <span class="pl-k">=</span> (cx <span class="pl-k">!=</span> <span class="pl-c1">nothing</span> <span class="pl-k">&amp;&amp;</span> r<span class="pl-k">.</span>mode <span class="pl-k">==</span> <span class="pl-c1">2</span>),</td>
+      </tr>
+      <tr>
+        <td id="L637" class="blob-num js-line-number" data-line-number="637"></td>
+        <td id="LC637" class="blob-code blob-code-inner js-file-line">                 o<span class="pl-k">...</span>)</td>
+      </tr>
+      <tr>
+        <td id="L638" class="blob-num js-line-number" data-line-number="638"></td>
+        <td id="LC638" class="blob-code blob-code-inner js-file-line">    <span class="pl-k">if</span> r<span class="pl-k">.</span>direction <span class="pl-k">==</span> <span class="pl-c1">1</span>; <span class="pl-c1">error</span>(<span class="pl-s"><span class="pl-pds">&quot;</span>rnntest bidirectional not implemented yet<span class="pl-pds">&quot;</span></span>); <span class="pl-k">end</span></td>
+      </tr>
+      <tr>
+        <td id="L639" class="blob-num js-line-number" data-line-number="639"></td>
+        <td id="LC639" class="blob-code blob-code-inner js-file-line">    <span class="pl-k">if</span> r<span class="pl-k">.</span>dropout <span class="pl-k">!=</span> <span class="pl-c1">0</span>; <span class="pl-c1">error</span>(<span class="pl-s"><span class="pl-pds">&quot;</span>rnntest dropout not implemented yet<span class="pl-pds">&quot;</span></span>); <span class="pl-k">end</span></td>
+      </tr>
+      <tr>
+        <td id="L640" class="blob-num js-line-number" data-line-number="640"></td>
+        <td id="LC640" class="blob-code blob-code-inner js-file-line">    <span class="pl-k">if</span> batchSizes <span class="pl-k">!=</span> <span class="pl-c1">nothing</span>; <span class="pl-c1">error</span>(<span class="pl-s"><span class="pl-pds">&quot;</span>rnntest batchSizes not implemented yet<span class="pl-pds">&quot;</span></span>); <span class="pl-k">end</span></td>
+      </tr>
+      <tr>
+        <td id="L641" class="blob-num js-line-number" data-line-number="641"></td>
+        <td id="LC641" class="blob-code blob-code-inner js-file-line">    w <span class="pl-k">=</span> <span class="pl-c1">rnnparams</span>(r,ws)</td>
+      </tr>
+      <tr>
+        <td id="L642" class="blob-num js-line-number" data-line-number="642"></td>
+        <td id="LC642" class="blob-code blob-code-inner js-file-line">    X,B,T <span class="pl-k">=</span> (<span class="pl-c1">size</span>(x,i) <span class="pl-k">for</span> i<span class="pl-k">=</span><span class="pl-c1">1</span><span class="pl-k">:</span><span class="pl-c1">3</span>) <span class="pl-c"><span class="pl-c">#</span> ndims(x) may be 1,2 or 3</span></td>
+      </tr>
+      <tr>
+        <td id="L643" class="blob-num js-line-number" data-line-number="643"></td>
+        <td id="LC643" class="blob-code blob-code-inner js-file-line">    <span class="pl-c1">@assert</span> X <span class="pl-k">==</span> r<span class="pl-k">.</span>inputSize</td>
+      </tr>
+      <tr>
+        <td id="L644" class="blob-num js-line-number" data-line-number="644"></td>
+        <td id="LC644" class="blob-code blob-code-inner js-file-line">    Y <span class="pl-k">=</span> <span class="pl-c1">Int</span>(r<span class="pl-k">.</span>hiddenSize <span class="pl-k">*</span> (r<span class="pl-k">.</span>direction <span class="pl-k">==</span> <span class="pl-c1">1</span> ? <span class="pl-c1">2</span> <span class="pl-k">:</span> <span class="pl-c1">1</span>))</td>
+      </tr>
+      <tr>
+        <td id="L645" class="blob-num js-line-number" data-line-number="645"></td>
+        <td id="LC645" class="blob-code blob-code-inner js-file-line">    ysize <span class="pl-k">=</span> <span class="pl-c1">ntuple</span>(i<span class="pl-k">-&gt;</span>(i<span class="pl-k">==</span><span class="pl-c1">1</span> ? Y <span class="pl-k">:</span> <span class="pl-c1">size</span>(x,i)), <span class="pl-c1">ndims</span>(x)) <span class="pl-c"><span class="pl-c">#</span> to match ndims(y) to ndims(x)</span></td>
+      </tr>
+      <tr>
+        <td id="L646" class="blob-num js-line-number" data-line-number="646"></td>
+        <td id="LC646" class="blob-code blob-code-inner js-file-line">    H <span class="pl-k">=</span> <span class="pl-c1">Int</span>(r<span class="pl-k">.</span>hiddenSize)</td>
+      </tr>
+      <tr>
+        <td id="L647" class="blob-num js-line-number" data-line-number="647"></td>
+        <td id="LC647" class="blob-code blob-code-inner js-file-line">    <span class="pl-c1">@assert</span> (r<span class="pl-k">.</span>inputMode <span class="pl-k">==</span> <span class="pl-c1">0</span> <span class="pl-k">||</span> H <span class="pl-k">==</span> X)</td>
+      </tr>
+      <tr>
+        <td id="L648" class="blob-num js-line-number" data-line-number="648"></td>
+        <td id="LC648" class="blob-code blob-code-inner js-file-line">    L <span class="pl-k">=</span> <span class="pl-c1">Int</span>(r<span class="pl-k">.</span>numLayers <span class="pl-k">*</span> (r<span class="pl-k">.</span>direction <span class="pl-k">==</span> <span class="pl-c1">1</span> ? <span class="pl-c1">2</span> <span class="pl-k">:</span> <span class="pl-c1">1</span>))</td>
+      </tr>
+      <tr>
+        <td id="L649" class="blob-num js-line-number" data-line-number="649"></td>
+        <td id="LC649" class="blob-code blob-code-inner js-file-line">    hsize <span class="pl-k">=</span> (H,B,L)</td>
+      </tr>
+      <tr>
+        <td id="L650" class="blob-num js-line-number" data-line-number="650"></td>
+        <td id="LC650" class="blob-code blob-code-inner js-file-line">    <span class="pl-c1">@assert</span> hx <span class="pl-k">==</span> <span class="pl-c1">nothing</span> <span class="pl-k">||</span> <span class="pl-c1">size</span>(hx) <span class="pl-k">==</span> hsize</td>
+      </tr>
+      <tr>
+        <td id="L651" class="blob-num js-line-number" data-line-number="651"></td>
+        <td id="LC651" class="blob-code blob-code-inner js-file-line">    <span class="pl-c1">@assert</span> cx <span class="pl-k">==</span> <span class="pl-c1">nothing</span> <span class="pl-k">||</span> <span class="pl-c1">size</span>(cx) <span class="pl-k">==</span> hsize</td>
+      </tr>
+      <tr>
+        <td id="L652" class="blob-num js-line-number" data-line-number="652"></td>
+        <td id="LC652" class="blob-code blob-code-inner js-file-line">    h <span class="pl-k">=</span> hx<span class="pl-k">==</span><span class="pl-c1">nothing</span> ? <span class="pl-c1">fill!</span>(<span class="pl-c1">similar</span>(x,hsize),<span class="pl-c1">0</span>) <span class="pl-k">:</span> hx</td>
+      </tr>
+      <tr>
+        <td id="L653" class="blob-num js-line-number" data-line-number="653"></td>
+        <td id="LC653" class="blob-code blob-code-inner js-file-line">
+</td>
+      </tr>
+      <tr>
+        <td id="L654" class="blob-num js-line-number" data-line-number="654"></td>
+        <td id="LC654" class="blob-code blob-code-inner js-file-line">    ys <span class="pl-k">=</span> []</td>
+      </tr>
+      <tr>
+        <td id="L655" class="blob-num js-line-number" data-line-number="655"></td>
+        <td id="LC655" class="blob-code blob-code-inner js-file-line">    hs <span class="pl-k">=</span> [ h[<span class="pl-k">:</span>,<span class="pl-k">:</span>,l] <span class="pl-k">for</span> l<span class="pl-k">=</span><span class="pl-c1">1</span><span class="pl-k">:</span>L ]</td>
+      </tr>
+      <tr>
+        <td id="L656" class="blob-num js-line-number" data-line-number="656"></td>
+        <td id="LC656" class="blob-code blob-code-inner js-file-line">    <span class="pl-k">if</span> r<span class="pl-k">.</span>mode <span class="pl-k">&lt;=</span> <span class="pl-c1">1</span></td>
+      </tr>
+      <tr>
+        <td id="L657" class="blob-num js-line-number" data-line-number="657"></td>
+        <td id="LC657" class="blob-code blob-code-inner js-file-line">        <span class="pl-c1">@assert</span> r<span class="pl-k">.</span>inputMode <span class="pl-k">==</span> <span class="pl-c1">0</span> <span class="pl-k">||</span> <span class="pl-c1">all</span>(w[<span class="pl-c1">1</span><span class="pl-k">:</span><span class="pl-c1">1</span><span class="pl-k">+</span>r<span class="pl-k">.</span>direction] <span class="pl-k">.==</span> <span class="pl-c1">nothing</span>)</td>
+      </tr>
+      <tr>
+        <td id="L658" class="blob-num js-line-number" data-line-number="658"></td>
+        <td id="LC658" class="blob-code blob-code-inner js-file-line">        <span class="pl-c"><span class="pl-c">#</span> ht = f(W_i * x_t + R_i h_t-1 + b_Wi + b_Ri)</span></td>
+      </tr>
+      <tr>
+        <td id="L659" class="blob-num js-line-number" data-line-number="659"></td>
+        <td id="LC659" class="blob-code blob-code-inner js-file-line">        f <span class="pl-k">=</span> r<span class="pl-k">.</span>mode <span class="pl-k">==</span> <span class="pl-c1">0</span> ? relu <span class="pl-k">:</span> tanh</td>
+      </tr>
+      <tr>
+        <td id="L660" class="blob-num js-line-number" data-line-number="660"></td>
+        <td id="LC660" class="blob-code blob-code-inner js-file-line">        <span class="pl-k">for</span> t <span class="pl-k">=</span> <span class="pl-c1">1</span><span class="pl-k">:</span>T</td>
+      </tr>
+      <tr>
+        <td id="L661" class="blob-num js-line-number" data-line-number="661"></td>
+        <td id="LC661" class="blob-code blob-code-inner js-file-line">            <span class="pl-k">for</span> l <span class="pl-k">=</span> <span class="pl-c1">1</span><span class="pl-k">:</span>L</td>
+      </tr>
+      <tr>
+        <td id="L662" class="blob-num js-line-number" data-line-number="662"></td>
+        <td id="LC662" class="blob-code blob-code-inner js-file-line">                wx,wh,bx,bh <span class="pl-k">=</span> w[<span class="pl-c1">2</span>l<span class="pl-k">-</span><span class="pl-c1">1</span>],w[<span class="pl-c1">2</span>l],w[<span class="pl-c1">2</span>L<span class="pl-k">+</span><span class="pl-c1">2</span>l<span class="pl-k">-</span><span class="pl-c1">1</span>],w[<span class="pl-c1">2</span>L<span class="pl-k">+</span><span class="pl-c1">2</span>l]</td>
+      </tr>
+      <tr>
+        <td id="L663" class="blob-num js-line-number" data-line-number="663"></td>
+        <td id="LC663" class="blob-code blob-code-inner js-file-line">                wxt <span class="pl-k">=</span> (l <span class="pl-k">&gt;</span> <span class="pl-c1">1</span> ? wx<span class="pl-k">&#39;</span> <span class="pl-k">*</span> hs[l<span class="pl-k">-</span><span class="pl-c1">1</span>] <span class="pl-k">:</span> r<span class="pl-k">.</span>inputMode<span class="pl-k">==</span><span class="pl-c1">0</span> ? wx<span class="pl-k">&#39;</span> <span class="pl-k">*</span> x[<span class="pl-k">:</span>,<span class="pl-k">:</span>,t] <span class="pl-k">:</span> x[<span class="pl-k">:</span>,<span class="pl-k">:</span>,t])</td>
+      </tr>
+      <tr>
+        <td id="L664" class="blob-num js-line-number" data-line-number="664"></td>
+        <td id="LC664" class="blob-code blob-code-inner js-file-line">                hs[l] <span class="pl-k">=</span> <span class="pl-c1">f</span>.(wxt <span class="pl-k">.+</span> wh<span class="pl-k">&#39;</span> <span class="pl-k">*</span> hs[l] <span class="pl-k">.+</span> bx <span class="pl-k">.+</span> bh)</td>
+      </tr>
+      <tr>
+        <td id="L665" class="blob-num js-line-number" data-line-number="665"></td>
+        <td id="LC665" class="blob-code blob-code-inner js-file-line">            <span class="pl-k">end</span></td>
+      </tr>
+      <tr>
+        <td id="L666" class="blob-num js-line-number" data-line-number="666"></td>
+        <td id="LC666" class="blob-code blob-code-inner js-file-line">            <span class="pl-c1">push!</span>(ys, hs[L])</td>
+      </tr>
+      <tr>
+        <td id="L667" class="blob-num js-line-number" data-line-number="667"></td>
+        <td id="LC667" class="blob-code blob-code-inner js-file-line">        <span class="pl-k">end</span></td>
+      </tr>
+      <tr>
+        <td id="L668" class="blob-num js-line-number" data-line-number="668"></td>
+        <td id="LC668" class="blob-code blob-code-inner js-file-line">    <span class="pl-k">elseif</span> r<span class="pl-k">.</span>mode <span class="pl-k">==</span> <span class="pl-c1">2</span>           <span class="pl-c"><span class="pl-c">#</span> LSTM</span></td>
+      </tr>
+      <tr>
+        <td id="L669" class="blob-num js-line-number" data-line-number="669"></td>
+        <td id="LC669" class="blob-code blob-code-inner js-file-line">        <span class="pl-c1">@assert</span> r<span class="pl-k">.</span>inputMode <span class="pl-k">==</span> <span class="pl-c1">0</span> <span class="pl-k">||</span> <span class="pl-c1">all</span>(w[<span class="pl-c1">1</span><span class="pl-k">:</span><span class="pl-c1">4</span><span class="pl-k">*</span>(<span class="pl-c1">1</span><span class="pl-k">+</span>r<span class="pl-k">.</span>direction)] <span class="pl-k">.==</span> <span class="pl-c1">nothing</span>)</td>
+      </tr>
+      <tr>
+        <td id="L670" class="blob-num js-line-number" data-line-number="670"></td>
+        <td id="LC670" class="blob-code blob-code-inner js-file-line">        <span class="pl-c"><span class="pl-c">#</span> it = σ(Wixt + Riht-1 + bWi + bRi) </span></td>
+      </tr>
+      <tr>
+        <td id="L671" class="blob-num js-line-number" data-line-number="671"></td>
+        <td id="LC671" class="blob-code blob-code-inner js-file-line">        <span class="pl-c"><span class="pl-c">#</span> ft = σ(Wfxt + Rfht-1 + bWf + bRf) </span></td>
+      </tr>
+      <tr>
+        <td id="L672" class="blob-num js-line-number" data-line-number="672"></td>
+        <td id="LC672" class="blob-code blob-code-inner js-file-line">        <span class="pl-c"><span class="pl-c">#</span> ot = σ(Woxt + Roht-1 + bWo + bRo) </span></td>
+      </tr>
+      <tr>
+        <td id="L673" class="blob-num js-line-number" data-line-number="673"></td>
+        <td id="LC673" class="blob-code blob-code-inner js-file-line">        <span class="pl-c"><span class="pl-c">#</span> c&#39;t = tanh(Wcxt + Rcht-1 + bWc + bRc) </span></td>
+      </tr>
+      <tr>
+        <td id="L674" class="blob-num js-line-number" data-line-number="674"></td>
+        <td id="LC674" class="blob-code blob-code-inner js-file-line">        <span class="pl-c"><span class="pl-c">#</span> ct = ft◦ct-1 + it◦c&#39;t </span></td>
+      </tr>
+      <tr>
+        <td id="L675" class="blob-num js-line-number" data-line-number="675"></td>
+        <td id="LC675" class="blob-code blob-code-inner js-file-line">        <span class="pl-c"><span class="pl-c">#</span> ht = ot◦tanh(ct)</span></td>
+      </tr>
+      <tr>
+        <td id="L676" class="blob-num js-line-number" data-line-number="676"></td>
+        <td id="LC676" class="blob-code blob-code-inner js-file-line">        c <span class="pl-k">=</span> cx<span class="pl-k">==</span><span class="pl-c1">nothing</span> ? <span class="pl-c1">fill!</span>(<span class="pl-c1">similar</span>(x,hsize),<span class="pl-c1">0</span>) <span class="pl-k">:</span> cx</td>
+      </tr>
+      <tr>
+        <td id="L677" class="blob-num js-line-number" data-line-number="677"></td>
+        <td id="LC677" class="blob-code blob-code-inner js-file-line">        cs <span class="pl-k">=</span> [ c[<span class="pl-k">:</span>,<span class="pl-k">:</span>,l] <span class="pl-k">for</span> l<span class="pl-k">=</span><span class="pl-c1">1</span><span class="pl-k">:</span>L ]</td>
+      </tr>
+      <tr>
+        <td id="L678" class="blob-num js-line-number" data-line-number="678"></td>
+        <td id="LC678" class="blob-code blob-code-inner js-file-line">        <span class="pl-k">for</span> t <span class="pl-k">=</span> <span class="pl-c1">1</span><span class="pl-k">:</span>T</td>
+      </tr>
+      <tr>
+        <td id="L679" class="blob-num js-line-number" data-line-number="679"></td>
+        <td id="LC679" class="blob-code blob-code-inner js-file-line">            <span class="pl-k">for</span> l <span class="pl-k">=</span> <span class="pl-c1">1</span><span class="pl-k">:</span>L</td>
+      </tr>
+      <tr>
+        <td id="L680" class="blob-num js-line-number" data-line-number="680"></td>
+        <td id="LC680" class="blob-code blob-code-inner js-file-line">                Wi,Wf,Wc,Wo,Ri,Rf,Rc,Ro <span class="pl-k">=</span> w[<span class="pl-c1">1</span><span class="pl-k">+</span><span class="pl-c1">8</span><span class="pl-k">*</span>(l<span class="pl-k">-</span><span class="pl-c1">1</span>)<span class="pl-k">:</span><span class="pl-c1">8</span>l]</td>
+      </tr>
+      <tr>
+        <td id="L681" class="blob-num js-line-number" data-line-number="681"></td>
+        <td id="LC681" class="blob-code blob-code-inner js-file-line">                bWi,bWf,bWc,bWo,bRi,bRf,bRc,bRo <span class="pl-k">=</span> w[<span class="pl-c1">8</span>L<span class="pl-k">+</span><span class="pl-c1">1</span><span class="pl-k">+</span><span class="pl-c1">8</span><span class="pl-k">*</span>(l<span class="pl-k">-</span><span class="pl-c1">1</span>)<span class="pl-k">:</span><span class="pl-c1">8</span>L<span class="pl-k">+</span><span class="pl-c1">8</span>l]</td>
+      </tr>
+      <tr>
+        <td id="L682" class="blob-num js-line-number" data-line-number="682"></td>
+        <td id="LC682" class="blob-code blob-code-inner js-file-line">                Wixt <span class="pl-k">=</span> (l <span class="pl-k">&gt;</span> <span class="pl-c1">1</span> ? Wi<span class="pl-k">&#39;</span> <span class="pl-k">*</span> hs[l<span class="pl-k">-</span><span class="pl-c1">1</span>] <span class="pl-k">:</span> r<span class="pl-k">.</span>inputMode<span class="pl-k">==</span><span class="pl-c1">0</span> ? Wi<span class="pl-k">&#39;</span> <span class="pl-k">*</span> x[<span class="pl-k">:</span>,<span class="pl-k">:</span>,t] <span class="pl-k">:</span> x[<span class="pl-k">:</span>,<span class="pl-k">:</span>,t])</td>
+      </tr>
+      <tr>
+        <td id="L683" class="blob-num js-line-number" data-line-number="683"></td>
+        <td id="LC683" class="blob-code blob-code-inner js-file-line">                Wfxt <span class="pl-k">=</span> (l <span class="pl-k">&gt;</span> <span class="pl-c1">1</span> ? Wf<span class="pl-k">&#39;</span> <span class="pl-k">*</span> hs[l<span class="pl-k">-</span><span class="pl-c1">1</span>] <span class="pl-k">:</span> r<span class="pl-k">.</span>inputMode<span class="pl-k">==</span><span class="pl-c1">0</span> ? Wf<span class="pl-k">&#39;</span> <span class="pl-k">*</span> x[<span class="pl-k">:</span>,<span class="pl-k">:</span>,t] <span class="pl-k">:</span> x[<span class="pl-k">:</span>,<span class="pl-k">:</span>,t])</td>
+      </tr>
+      <tr>
+        <td id="L684" class="blob-num js-line-number" data-line-number="684"></td>
+        <td id="LC684" class="blob-code blob-code-inner js-file-line">                Wcxt <span class="pl-k">=</span> (l <span class="pl-k">&gt;</span> <span class="pl-c1">1</span> ? Wc<span class="pl-k">&#39;</span> <span class="pl-k">*</span> hs[l<span class="pl-k">-</span><span class="pl-c1">1</span>] <span class="pl-k">:</span> r<span class="pl-k">.</span>inputMode<span class="pl-k">==</span><span class="pl-c1">0</span> ? Wc<span class="pl-k">&#39;</span> <span class="pl-k">*</span> x[<span class="pl-k">:</span>,<span class="pl-k">:</span>,t] <span class="pl-k">:</span> x[<span class="pl-k">:</span>,<span class="pl-k">:</span>,t])</td>
+      </tr>
+      <tr>
+        <td id="L685" class="blob-num js-line-number" data-line-number="685"></td>
+        <td id="LC685" class="blob-code blob-code-inner js-file-line">                Woxt <span class="pl-k">=</span> (l <span class="pl-k">&gt;</span> <span class="pl-c1">1</span> ? Wo<span class="pl-k">&#39;</span> <span class="pl-k">*</span> hs[l<span class="pl-k">-</span><span class="pl-c1">1</span>] <span class="pl-k">:</span> r<span class="pl-k">.</span>inputMode<span class="pl-k">==</span><span class="pl-c1">0</span> ? Wo<span class="pl-k">&#39;</span> <span class="pl-k">*</span> x[<span class="pl-k">:</span>,<span class="pl-k">:</span>,t] <span class="pl-k">:</span> x[<span class="pl-k">:</span>,<span class="pl-k">:</span>,t])</td>
+      </tr>
+      <tr>
+        <td id="L686" class="blob-num js-line-number" data-line-number="686"></td>
+        <td id="LC686" class="blob-code blob-code-inner js-file-line">                it <span class="pl-k">=</span> <span class="pl-c1">sigm</span>.(Wixt <span class="pl-k">.+</span> Ri<span class="pl-k">&#39;</span> <span class="pl-k">*</span> hs[l] <span class="pl-k">.+</span> bWi <span class="pl-k">.+</span> bRi)</td>
+      </tr>
+      <tr>
+        <td id="L687" class="blob-num js-line-number" data-line-number="687"></td>
+        <td id="LC687" class="blob-code blob-code-inner js-file-line">                ft <span class="pl-k">=</span> <span class="pl-c1">sigm</span>.(Wfxt <span class="pl-k">.+</span> Rf<span class="pl-k">&#39;</span> <span class="pl-k">*</span> hs[l] <span class="pl-k">.+</span> bWf <span class="pl-k">.+</span> bRf)</td>
+      </tr>
+      <tr>
+        <td id="L688" class="blob-num js-line-number" data-line-number="688"></td>
+        <td id="LC688" class="blob-code blob-code-inner js-file-line">                ot <span class="pl-k">=</span> <span class="pl-c1">sigm</span>.(Woxt <span class="pl-k">.+</span> Ro<span class="pl-k">&#39;</span> <span class="pl-k">*</span> hs[l] <span class="pl-k">.+</span> bWo <span class="pl-k">.+</span> bRo)</td>
+      </tr>
+      <tr>
+        <td id="L689" class="blob-num js-line-number" data-line-number="689"></td>
+        <td id="LC689" class="blob-code blob-code-inner js-file-line">                cn <span class="pl-k">=</span> <span class="pl-c1">tanh</span>.(Wcxt <span class="pl-k">.+</span> Rc<span class="pl-k">&#39;</span> <span class="pl-k">*</span> hs[l] <span class="pl-k">.+</span> bWc <span class="pl-k">.+</span> bRc)</td>
+      </tr>
+      <tr>
+        <td id="L690" class="blob-num js-line-number" data-line-number="690"></td>
+        <td id="LC690" class="blob-code blob-code-inner js-file-line">                cs[l] <span class="pl-k">=</span> ft <span class="pl-k">.*</span> cs[l] <span class="pl-k">.+</span> it <span class="pl-k">.*</span> cn</td>
+      </tr>
+      <tr>
+        <td id="L691" class="blob-num js-line-number" data-line-number="691"></td>
+        <td id="LC691" class="blob-code blob-code-inner js-file-line">                hs[l] <span class="pl-k">=</span> ot <span class="pl-k">.*</span> <span class="pl-c1">tanh</span>.(cs[l])</td>
+      </tr>
+      <tr>
+        <td id="L692" class="blob-num js-line-number" data-line-number="692"></td>
+        <td id="LC692" class="blob-code blob-code-inner js-file-line">            <span class="pl-k">end</span></td>
+      </tr>
+      <tr>
+        <td id="L693" class="blob-num js-line-number" data-line-number="693"></td>
+        <td id="LC693" class="blob-code blob-code-inner js-file-line">            <span class="pl-c1">push!</span>(ys, hs[L])</td>
+      </tr>
+      <tr>
+        <td id="L694" class="blob-num js-line-number" data-line-number="694"></td>
+        <td id="LC694" class="blob-code blob-code-inner js-file-line">        <span class="pl-k">end</span></td>
+      </tr>
+      <tr>
+        <td id="L695" class="blob-num js-line-number" data-line-number="695"></td>
+        <td id="LC695" class="blob-code blob-code-inner js-file-line">    <span class="pl-k">elseif</span> r<span class="pl-k">.</span>mode <span class="pl-k">==</span> <span class="pl-c1">3</span>           <span class="pl-c"><span class="pl-c">#</span> GRU</span></td>
+      </tr>
+      <tr>
+        <td id="L696" class="blob-num js-line-number" data-line-number="696"></td>
+        <td id="LC696" class="blob-code blob-code-inner js-file-line">        <span class="pl-c1">@assert</span> r<span class="pl-k">.</span>inputMode <span class="pl-k">==</span> <span class="pl-c1">0</span> <span class="pl-k">||</span> <span class="pl-c1">all</span>(w[<span class="pl-c1">1</span><span class="pl-k">:</span><span class="pl-c1">3</span><span class="pl-k">*</span>(<span class="pl-c1">1</span><span class="pl-k">+</span>r<span class="pl-k">.</span>direction)] <span class="pl-k">.==</span> <span class="pl-c1">nothing</span>)</td>
+      </tr>
+      <tr>
+        <td id="L697" class="blob-num js-line-number" data-line-number="697"></td>
+        <td id="LC697" class="blob-code blob-code-inner js-file-line">        <span class="pl-c"><span class="pl-c">#</span> rt = σ(Wrxt + Rrht-1 + bWr + bRr)</span></td>
+      </tr>
+      <tr>
+        <td id="L698" class="blob-num js-line-number" data-line-number="698"></td>
+        <td id="LC698" class="blob-code blob-code-inner js-file-line">        <span class="pl-c"><span class="pl-c">#</span> it = σ(Wixt + Riht-1 + bWi + bRu)</span></td>
+      </tr>
+      <tr>
+        <td id="L699" class="blob-num js-line-number" data-line-number="699"></td>
+        <td id="LC699" class="blob-code blob-code-inner js-file-line">        <span class="pl-c"><span class="pl-c">#</span> h&#39;t = tanh(Whxt + rt◦(Rhht-1 + bRh) + bWh)</span></td>
+      </tr>
+      <tr>
+        <td id="L700" class="blob-num js-line-number" data-line-number="700"></td>
+        <td id="LC700" class="blob-code blob-code-inner js-file-line">        <span class="pl-c"><span class="pl-c">#</span> ht = (1 - it)◦h&#39;t + it◦ht-1</span></td>
+      </tr>
+      <tr>
+        <td id="L701" class="blob-num js-line-number" data-line-number="701"></td>
+        <td id="LC701" class="blob-code blob-code-inner js-file-line">        <span class="pl-k">for</span> t <span class="pl-k">=</span> <span class="pl-c1">1</span><span class="pl-k">:</span>T</td>
+      </tr>
+      <tr>
+        <td id="L702" class="blob-num js-line-number" data-line-number="702"></td>
+        <td id="LC702" class="blob-code blob-code-inner js-file-line">            <span class="pl-k">for</span> l <span class="pl-k">=</span> <span class="pl-c1">1</span><span class="pl-k">:</span>L</td>
+      </tr>
+      <tr>
+        <td id="L703" class="blob-num js-line-number" data-line-number="703"></td>
+        <td id="LC703" class="blob-code blob-code-inner js-file-line">                Wr,Wi,Wh,Rr,Ri,Rh <span class="pl-k">=</span> w[<span class="pl-c1">1</span><span class="pl-k">+</span><span class="pl-c1">6</span><span class="pl-k">*</span>(l<span class="pl-k">-</span><span class="pl-c1">1</span>)<span class="pl-k">:</span><span class="pl-c1">6</span>l]</td>
+      </tr>
+      <tr>
+        <td id="L704" class="blob-num js-line-number" data-line-number="704"></td>
+        <td id="LC704" class="blob-code blob-code-inner js-file-line">                bWr,bWi,bWh,bRr,bRi,bRh <span class="pl-k">=</span> w[<span class="pl-c1">6</span>L<span class="pl-k">+</span><span class="pl-c1">1</span><span class="pl-k">+</span><span class="pl-c1">6</span><span class="pl-k">*</span>(l<span class="pl-k">-</span><span class="pl-c1">1</span>)<span class="pl-k">:</span><span class="pl-c1">6</span>L<span class="pl-k">+</span><span class="pl-c1">6</span>l]</td>
+      </tr>
+      <tr>
+        <td id="L705" class="blob-num js-line-number" data-line-number="705"></td>
+        <td id="LC705" class="blob-code blob-code-inner js-file-line">                Wrxt <span class="pl-k">=</span> (l <span class="pl-k">&gt;</span> <span class="pl-c1">1</span> ? Wr<span class="pl-k">&#39;</span> <span class="pl-k">*</span> hs[l<span class="pl-k">-</span><span class="pl-c1">1</span>] <span class="pl-k">:</span> r<span class="pl-k">.</span>inputMode<span class="pl-k">==</span><span class="pl-c1">0</span> ? Wr<span class="pl-k">&#39;</span> <span class="pl-k">*</span> x[<span class="pl-k">:</span>,<span class="pl-k">:</span>,t] <span class="pl-k">:</span> x[<span class="pl-k">:</span>,<span class="pl-k">:</span>,t])</td>
+      </tr>
+      <tr>
+        <td id="L706" class="blob-num js-line-number" data-line-number="706"></td>
+        <td id="LC706" class="blob-code blob-code-inner js-file-line">                Wixt <span class="pl-k">=</span> (l <span class="pl-k">&gt;</span> <span class="pl-c1">1</span> ? Wi<span class="pl-k">&#39;</span> <span class="pl-k">*</span> hs[l<span class="pl-k">-</span><span class="pl-c1">1</span>] <span class="pl-k">:</span> r<span class="pl-k">.</span>inputMode<span class="pl-k">==</span><span class="pl-c1">0</span> ? Wi<span class="pl-k">&#39;</span> <span class="pl-k">*</span> x[<span class="pl-k">:</span>,<span class="pl-k">:</span>,t] <span class="pl-k">:</span> x[<span class="pl-k">:</span>,<span class="pl-k">:</span>,t])</td>
+      </tr>
+      <tr>
+        <td id="L707" class="blob-num js-line-number" data-line-number="707"></td>
+        <td id="LC707" class="blob-code blob-code-inner js-file-line">                Whxt <span class="pl-k">=</span> (l <span class="pl-k">&gt;</span> <span class="pl-c1">1</span> ? Wh<span class="pl-k">&#39;</span> <span class="pl-k">*</span> hs[l<span class="pl-k">-</span><span class="pl-c1">1</span>] <span class="pl-k">:</span> r<span class="pl-k">.</span>inputMode<span class="pl-k">==</span><span class="pl-c1">0</span> ? Wh<span class="pl-k">&#39;</span> <span class="pl-k">*</span> x[<span class="pl-k">:</span>,<span class="pl-k">:</span>,t] <span class="pl-k">:</span> x[<span class="pl-k">:</span>,<span class="pl-k">:</span>,t])</td>
+      </tr>
+      <tr>
+        <td id="L708" class="blob-num js-line-number" data-line-number="708"></td>
+        <td id="LC708" class="blob-code blob-code-inner js-file-line">                rt <span class="pl-k">=</span> <span class="pl-c1">sigm</span>.(Wrxt <span class="pl-k">.+</span> Rr<span class="pl-k">&#39;</span> <span class="pl-k">*</span> hs[l] <span class="pl-k">.+</span> bWr <span class="pl-k">.+</span> bRr)</td>
+      </tr>
+      <tr>
+        <td id="L709" class="blob-num js-line-number" data-line-number="709"></td>
+        <td id="LC709" class="blob-code blob-code-inner js-file-line">                it <span class="pl-k">=</span> <span class="pl-c1">sigm</span>.(Wixt <span class="pl-k">.+</span> Ri<span class="pl-k">&#39;</span> <span class="pl-k">*</span> hs[l] <span class="pl-k">.+</span> bWi <span class="pl-k">.+</span> bRi)</td>
+      </tr>
+      <tr>
+        <td id="L710" class="blob-num js-line-number" data-line-number="710"></td>
+        <td id="LC710" class="blob-code blob-code-inner js-file-line">                ht <span class="pl-k">=</span> <span class="pl-c1">tanh</span>.(Whxt <span class="pl-k">.+</span> rt <span class="pl-k">.*</span> (Rh<span class="pl-k">&#39;</span> <span class="pl-k">*</span> hs[l] <span class="pl-k">.+</span> bRh) <span class="pl-k">.+</span> bWh)</td>
+      </tr>
+      <tr>
+        <td id="L711" class="blob-num js-line-number" data-line-number="711"></td>
+        <td id="LC711" class="blob-code blob-code-inner js-file-line">                hs[l] <span class="pl-k">=</span> (<span class="pl-c1">1</span> <span class="pl-k">.-</span> it) <span class="pl-k">.*</span> ht <span class="pl-k">.+</span> it <span class="pl-k">.*</span> hs[l]</td>
+      </tr>
+      <tr>
+        <td id="L712" class="blob-num js-line-number" data-line-number="712"></td>
+        <td id="LC712" class="blob-code blob-code-inner js-file-line">            <span class="pl-k">end</span></td>
+      </tr>
+      <tr>
+        <td id="L713" class="blob-num js-line-number" data-line-number="713"></td>
+        <td id="LC713" class="blob-code blob-code-inner js-file-line">            <span class="pl-c1">push!</span>(ys, hs[L])</td>
+      </tr>
+      <tr>
+        <td id="L714" class="blob-num js-line-number" data-line-number="714"></td>
+        <td id="LC714" class="blob-code blob-code-inner js-file-line">        <span class="pl-k">end</span></td>
+      </tr>
+      <tr>
+        <td id="L715" class="blob-num js-line-number" data-line-number="715"></td>
+        <td id="LC715" class="blob-code blob-code-inner js-file-line">    <span class="pl-k">else</span></td>
+      </tr>
+      <tr>
+        <td id="L716" class="blob-num js-line-number" data-line-number="716"></td>
+        <td id="LC716" class="blob-code blob-code-inner js-file-line">        <span class="pl-c1">error</span>(<span class="pl-s"><span class="pl-pds">&quot;</span>RNN not supported<span class="pl-pds">&quot;</span></span>)</td>
+      </tr>
+      <tr>
+        <td id="L717" class="blob-num js-line-number" data-line-number="717"></td>
+        <td id="LC717" class="blob-code blob-code-inner js-file-line">    <span class="pl-k">end</span></td>
+      </tr>
+      <tr>
+        <td id="L718" class="blob-num js-line-number" data-line-number="718"></td>
+        <td id="LC718" class="blob-code blob-code-inner js-file-line">    y <span class="pl-k">=</span> <span class="pl-c1">reshape</span>(<span class="pl-c1">hcat</span>(ys<span class="pl-k">...</span>), ysize)</td>
+      </tr>
+      <tr>
+        <td id="L719" class="blob-num js-line-number" data-line-number="719"></td>
+        <td id="LC719" class="blob-code blob-code-inner js-file-line">    hyout <span class="pl-k">=</span> hy ? <span class="pl-c1">reshape</span>(<span class="pl-c1">hcat</span>(hs<span class="pl-k">...</span>), hsize) <span class="pl-k">:</span> <span class="pl-c1">nothing</span></td>
+      </tr>
+      <tr>
+        <td id="L720" class="blob-num js-line-number" data-line-number="720"></td>
+        <td id="LC720" class="blob-code blob-code-inner js-file-line">    cyout <span class="pl-k">=</span> cy <span class="pl-k">&amp;&amp;</span> r<span class="pl-k">.</span>mode <span class="pl-k">==</span> <span class="pl-c1">2</span> ? <span class="pl-c1">reshape</span>(<span class="pl-c1">hcat</span>(cs<span class="pl-k">...</span>), hsize) <span class="pl-k">:</span> <span class="pl-c1">nothing</span></td>
+      </tr>
+      <tr>
+        <td id="L721" class="blob-num js-line-number" data-line-number="721"></td>
+        <td id="LC721" class="blob-code blob-code-inner js-file-line">    <span class="pl-k">return</span> (y,hyout,cyout,<span class="pl-c1">nothing</span>)</td>
+      </tr>
+      <tr>
+        <td id="L722" class="blob-num js-line-number" data-line-number="722"></td>
+        <td id="LC722" class="blob-code blob-code-inner js-file-line"><span class="pl-k">end</span></td>
+      </tr>
+      <tr>
+        <td id="L723" class="blob-num js-line-number" data-line-number="723"></td>
+        <td id="LC723" class="blob-code blob-code-inner js-file-line">
+</td>
+      </tr>
+      <tr>
+        <td id="L724" class="blob-num js-line-number" data-line-number="724"></td>
+        <td id="LC724" class="blob-code blob-code-inner js-file-line"><span class="pl-c"><span class="pl-c">#</span> Hack for JLD file load/save of RNNs:</span></td>
+      </tr>
+      <tr>
+        <td id="L725" class="blob-num js-line-number" data-line-number="725"></td>
+        <td id="LC725" class="blob-code blob-code-inner js-file-line"><span class="pl-k">if</span> Pkg<span class="pl-k">.</span><span class="pl-c1">installed</span>(<span class="pl-s"><span class="pl-pds">&quot;</span>JLD<span class="pl-pds">&quot;</span></span>) <span class="pl-k">!=</span> <span class="pl-c1">nothing</span></td>
+      </tr>
+      <tr>
+        <td id="L726" class="blob-num js-line-number" data-line-number="726"></td>
+        <td id="LC726" class="blob-code blob-code-inner js-file-line">    <span class="pl-k">import</span> JLD<span class="pl-k">:</span> writeas, readas</td>
+      </tr>
+      <tr>
+        <td id="L727" class="blob-num js-line-number" data-line-number="727"></td>
+        <td id="LC727" class="blob-code blob-code-inner js-file-line">    <span class="pl-k">type</span> RNNJLD; inputSize; hiddenSize; numLayers; dropout; inputMode; direction; mode; algo; dataType; <span class="pl-k">end</span></td>
+      </tr>
+      <tr>
+        <td id="L728" class="blob-num js-line-number" data-line-number="728"></td>
+        <td id="LC728" class="blob-code blob-code-inner js-file-line">    <span class="pl-en">writeas</span>(r<span class="pl-k">::</span><span class="pl-c1">RNN</span>) <span class="pl-k">=</span> <span class="pl-c1">RNNJLD</span>(r<span class="pl-k">.</span>inputSize, r<span class="pl-k">.</span>hiddenSize, r<span class="pl-k">.</span>numLayers, r<span class="pl-k">.</span>dropout, r<span class="pl-k">.</span>inputMode, r<span class="pl-k">.</span>direction, r<span class="pl-k">.</span>mode, r<span class="pl-k">.</span>algo, r<span class="pl-k">.</span>dataType)</td>
+      </tr>
+      <tr>
+        <td id="L729" class="blob-num js-line-number" data-line-number="729"></td>
+        <td id="LC729" class="blob-code blob-code-inner js-file-line">    <span class="pl-en">readas</span>(r<span class="pl-k">::</span><span class="pl-c1">RNNJLD</span>) <span class="pl-k">=</span> <span class="pl-c1">rnninit</span>(r<span class="pl-k">.</span>inputSize, r<span class="pl-k">.</span>hiddenSize, numLayers<span class="pl-k">=</span>r<span class="pl-k">.</span>numLayers, dropout<span class="pl-k">=</span>r<span class="pl-k">.</span>dropout, skipInput<span class="pl-k">=</span>(r<span class="pl-k">.</span>inputMode<span class="pl-k">==</span><span class="pl-c1">1</span>), bidirectional<span class="pl-k">=</span>(r<span class="pl-k">.</span>direction<span class="pl-k">==</span><span class="pl-c1">1</span>), rnnType<span class="pl-k">=</span>(<span class="pl-k">:</span><span class="pl-c1">relu</span>,<span class="pl-k">:</span><span class="pl-c1">tanh</span>,<span class="pl-k">:</span><span class="pl-c1">lstm</span>,<span class="pl-k">:</span><span class="pl-c1">gru</span>)[<span class="pl-c1">1</span><span class="pl-k">+</span>r<span class="pl-k">.</span>mode], algo<span class="pl-k">=</span>r<span class="pl-k">.</span>algo, dataType<span class="pl-k">=</span>r<span class="pl-k">.</span>dataType)[<span class="pl-c1">1</span>]</td>
+      </tr>
+      <tr>
+        <td id="L730" class="blob-num js-line-number" data-line-number="730"></td>
+        <td id="LC730" class="blob-code blob-code-inner js-file-line"><span class="pl-k">end</span></td>
+      </tr>
+      <tr>
+        <td id="L731" class="blob-num js-line-number" data-line-number="731"></td>
+        <td id="LC731" class="blob-code blob-code-inner js-file-line">
+</td>
+      </tr>
+      <tr>
+        <td id="L732" class="blob-num js-line-number" data-line-number="732"></td>
+        <td id="LC732" class="blob-code blob-code-inner js-file-line"><span class="pl-c"><span class="pl-c">#</span> We need x[:,:,t] and hx[:,:,l]</span></td>
+      </tr>
+      <tr>
+        <td id="L733" class="blob-num js-line-number" data-line-number="733"></td>
+        <td id="LC733" class="blob-code blob-code-inner js-file-line"><span class="pl-k">using</span> Knet<span class="pl-k">:</span> Index3</td>
+      </tr>
+      <tr>
+        <td id="L734" class="blob-num js-line-number" data-line-number="734"></td>
+        <td id="LC734" class="blob-code blob-code-inner js-file-line"><span class="pl-k">import</span> Base<span class="pl-k">:</span> getindex, setindex!</td>
+      </tr>
+      <tr>
+        <td id="L735" class="blob-num js-line-number" data-line-number="735"></td>
+        <td id="LC735" class="blob-code blob-code-inner js-file-line"><span class="pl-k">function</span> <span class="pl-en">getindex</span>(A<span class="pl-k">::</span><span class="pl-c1">KnetArray</span>, <span class="pl-k">::</span><span class="pl-c1">Colon</span>, <span class="pl-k">::</span><span class="pl-c1">Colon</span>, I<span class="pl-k">::</span><span class="pl-c1">Index3</span>)</td>
+      </tr>
+      <tr>
+        <td id="L736" class="blob-num js-line-number" data-line-number="736"></td>
+        <td id="LC736" class="blob-code blob-code-inner js-file-line">    B <span class="pl-k">=</span> <span class="pl-c1">reshape</span>(A, <span class="pl-c1">stride</span>(A,<span class="pl-c1">3</span>), <span class="pl-c1">size</span>(A,<span class="pl-c1">3</span>))</td>
+      </tr>
+      <tr>
+        <td id="L737" class="blob-num js-line-number" data-line-number="737"></td>
+        <td id="LC737" class="blob-code blob-code-inner js-file-line">    <span class="pl-c1">reshape</span>(B[<span class="pl-k">:</span>,I], <span class="pl-c1">size</span>(A,<span class="pl-c1">1</span>), <span class="pl-c1">size</span>(A,<span class="pl-c1">2</span>))</td>
+      </tr>
+      <tr>
+        <td id="L738" class="blob-num js-line-number" data-line-number="738"></td>
+        <td id="LC738" class="blob-code blob-code-inner js-file-line"><span class="pl-k">end</span></td>
+      </tr>
+      <tr>
+        <td id="L739" class="blob-num js-line-number" data-line-number="739"></td>
+        <td id="LC739" class="blob-code blob-code-inner js-file-line"><span class="pl-k">function</span> <span class="pl-en">setindex!</span>(x<span class="pl-k">::</span><span class="pl-c1">KnetArray</span>, y, <span class="pl-k">::</span><span class="pl-c1">Colon</span>, <span class="pl-k">::</span><span class="pl-c1">Colon</span>, I<span class="pl-k">::</span><span class="pl-c1">Index3</span>)</td>
+      </tr>
+      <tr>
+        <td id="L740" class="blob-num js-line-number" data-line-number="740"></td>
+        <td id="LC740" class="blob-code blob-code-inner js-file-line">    <span class="pl-c1">reshape</span>(x, <span class="pl-c1">stride</span>(x,<span class="pl-c1">3</span>), <span class="pl-c1">size</span>(x,<span class="pl-c1">3</span>))[<span class="pl-k">:</span>,I] <span class="pl-k">=</span> y</td>
+      </tr>
+      <tr>
+        <td id="L741" class="blob-num js-line-number" data-line-number="741"></td>
+        <td id="LC741" class="blob-code blob-code-inner js-file-line">    <span class="pl-k">return</span> x</td>
+      </tr>
+      <tr>
+        <td id="L742" class="blob-num js-line-number" data-line-number="742"></td>
+        <td id="LC742" class="blob-code blob-code-inner js-file-line"><span class="pl-k">end</span></td>
+      </tr>
+      <tr>
+        <td id="L743" class="blob-num js-line-number" data-line-number="743"></td>
+        <td id="LC743" class="blob-code blob-code-inner js-file-line"><span class="pl-k">function</span> <span class="pl-en">getindex</span><span class="pl-c1">{T,I&lt;:Integer}</span>(x<span class="pl-k">::</span><span class="pl-c1">KnetArray{T,2}</span>, <span class="pl-k">::</span><span class="pl-c1">Colon</span>, m<span class="pl-k">::</span><span class="pl-c1">Array{I,2}</span>)</td>
+      </tr>
+      <tr>
+        <td id="L744" class="blob-num js-line-number" data-line-number="744"></td>
+        <td id="LC744" class="blob-code blob-code-inner js-file-line">    <span class="pl-c1">reshape</span>(x[<span class="pl-k">:</span>,<span class="pl-c1">vec</span>(m)], <span class="pl-c1">size</span>(x,<span class="pl-c1">1</span>), <span class="pl-c1">size</span>(m,<span class="pl-c1">1</span>), <span class="pl-c1">size</span>(m,<span class="pl-c1">2</span>))</td>
+      </tr>
+      <tr>
+        <td id="L745" class="blob-num js-line-number" data-line-number="745"></td>
+        <td id="LC745" class="blob-code blob-code-inner js-file-line"><span class="pl-k">end</span></td>
+      </tr>
+      <tr>
+        <td id="L746" class="blob-num js-line-number" data-line-number="746"></td>
+        <td id="LC746" class="blob-code blob-code-inner js-file-line">
+</td>
+      </tr>
+</table>
+
+  <div class="BlobToolbar position-absolute js-file-line-actions dropdown js-menu-container js-select-menu d-none" aria-hidden="true">
+    <button class="btn-octicon ml-0 px-2 p-0 bg-white border border-gray-dark rounded-1 dropdown-toggle js-menu-target" id="js-file-line-action-button" type="button" aria-expanded="false" aria-haspopup="true" aria-label="Inline file action toolbar" aria-controls="inline-file-actions">
+      <svg aria-hidden="true" class="octicon octicon-kebab-horizontal" height="16" version="1.1" viewBox="0 0 13 16" width="13"><path fill-rule="evenodd" d="M1.5 9a1.5 1.5 0 1 1 0-3 1.5 1.5 0 0 1 0 3zm5 0a1.5 1.5 0 1 1 0-3 1.5 1.5 0 0 1 0 3zm5 0a1.5 1.5 0 1 1 0-3 1.5 1.5 0 0 1 0 3z"/></svg>
+    </button>
+    <div class="dropdown-menu-content js-menu-content" id="inline-file-actions">
+      <ul class="BlobToolbar-dropdown dropdown-menu dropdown-menu-se mt-2">
+        <li><a class="js-zeroclipboard dropdown-item" style="cursor:pointer;" id="js-copy-lines" data-original-text="Copy lines">Copy lines</a></li>
+        <li><a class="js-zeroclipboard dropdown-item" id= "js-copy-permalink" style="cursor:pointer;" data-original-text="Copy permalink">Copy permalink</a></li>
+        <li><a href="/denizyuret/Knet.jl/blame/56d3fbc2799ddb022df688418639da6b85be9a35/src/rnn.jl" class="dropdown-item js-update-url-with-hash" id="js-view-git-blame">View git blame</a></li>
+          <li><a href="/denizyuret/Knet.jl/issues/new" class="dropdown-item" id="js-new-issue">Open new issue</a></li>
+      </ul>
+    </div>
+  </div>
+
+  </div>
+
+  </div>
+
+  <button type="button" data-facebox="#jump-to-line" data-facebox-class="linejump" data-hotkey="l" class="d-none">Jump to Line</button>
+  <div id="jump-to-line" style="display:none">
+    <!-- '"` --><!-- </textarea></xmp> --></option></form><form accept-charset="UTF-8" action="" class="js-jump-to-line-form" method="get"><div style="margin:0;padding:0;display:inline"><input name="utf8" type="hidden" value="&#x2713;" /></div>
+      <input class="form-control linejump-input js-jump-to-line-field" type="text" placeholder="Jump to line&hellip;" aria-label="Jump to line" autofocus>
+      <button type="submit" class="btn">Go</button>
+</form>  </div>
+
+  </div>
+  <div class="modal-backdrop js-touch-events"></div>
+</div>
+
+    </div>
+  </div>
+
+  </div>
+
+      
+<div class="footer container-lg px-3" role="contentinfo">
+  <div class="position-relative d-flex flex-justify-between py-6 mt-6 f6 text-gray border-top border-gray-light ">
+    <ul class="list-style-none d-flex flex-wrap ">
+      <li class="mr-3">&copy; 2017 <span title="0.14203s from unicorn-3014522701-5kh3f">GitHub</span>, Inc.</li>
+        <li class="mr-3"><a href="https://github.com/site/terms" data-ga-click="Footer, go to terms, text:terms">Terms</a></li>
+        <li class="mr-3"><a href="https://github.com/site/privacy" data-ga-click="Footer, go to privacy, text:privacy">Privacy</a></li>
+        <li class="mr-3"><a href="https://github.com/security" data-ga-click="Footer, go to security, text:security">Security</a></li>
+        <li class="mr-3"><a href="https://status.github.com/" data-ga-click="Footer, go to status, text:status">Status</a></li>
+        <li><a href="https://help.github.com" data-ga-click="Footer, go to help, text:help">Help</a></li>
+    </ul>
+
+    <a href="https://github.com" aria-label="Homepage" class="footer-octicon" title="GitHub">
+      <svg aria-hidden="true" class="octicon octicon-mark-github" height="24" version="1.1" viewBox="0 0 16 16" width="24"><path fill-rule="evenodd" d="M8 0C3.58 0 0 3.58 0 8c0 3.54 2.29 6.53 5.47 7.59.4.07.55-.17.55-.38 0-.19-.01-.82-.01-1.49-2.01.37-2.53-.49-2.69-.94-.09-.23-.48-.94-.82-1.13-.28-.15-.68-.52-.01-.53.63-.01 1.08.58 1.23.82.72 1.21 1.87.87 2.33.66.07-.52.28-.87.51-1.07-1.78-.2-3.64-.89-3.64-3.95 0-.87.31-1.59.82-2.15-.08-.2-.36-1.02.08-2.12 0 0 .67-.21 2.2.82.64-.18 1.32-.27 2-.27.68 0 1.36.09 2 .27 1.53-1.04 2.2-.82 2.2-.82.44 1.1.16 1.92.08 2.12.51.56.82 1.27.82 2.15 0 3.07-1.87 3.75-3.65 3.95.29.25.54.73.54 1.48 0 1.07-.01 1.93-.01 2.2 0 .21.15.46.55.38A8.013 8.013 0 0 0 16 8c0-4.42-3.58-8-8-8z"/></svg>
+</a>
+    <ul class="list-style-none d-flex flex-wrap ">
+        <li class="mr-3"><a href="https://github.com/contact" data-ga-click="Footer, go to contact, text:contact">Contact GitHub</a></li>
+      <li class="mr-3"><a href="https://developer.github.com" data-ga-click="Footer, go to api, text:api">API</a></li>
+      <li class="mr-3"><a href="https://training.github.com" data-ga-click="Footer, go to training, text:training">Training</a></li>
+      <li class="mr-3"><a href="https://shop.github.com" data-ga-click="Footer, go to shop, text:shop">Shop</a></li>
+        <li class="mr-3"><a href="https://github.com/blog" data-ga-click="Footer, go to blog, text:blog">Blog</a></li>
+        <li><a href="https://github.com/about" data-ga-click="Footer, go to about, text:about">About</a></li>
+
+    </ul>
+  </div>
+</div>
+
+
+
+  <div id="ajax-error-message" class="ajax-error-message flash flash-error">
+    <svg aria-hidden="true" class="octicon octicon-alert" height="16" version="1.1" viewBox="0 0 16 16" width="16"><path fill-rule="evenodd" d="M8.865 1.52c-.18-.31-.51-.5-.87-.5s-.69.19-.87.5L.275 13.5c-.18.31-.18.69 0 1 .19.31.52.5.87.5h13.7c.36 0 .69-.19.86-.5.17-.31.18-.69.01-1L8.865 1.52zM8.995 13h-2v-2h2v2zm0-3h-2V6h2v4z"/></svg>
+    <button type="button" class="flash-close js-ajax-error-dismiss" aria-label="Dismiss error">
+      <svg aria-hidden="true" class="octicon octicon-x" height="16" version="1.1" viewBox="0 0 12 16" width="12"><path fill-rule="evenodd" d="M7.48 8l3.75 3.75-1.48 1.48L6 9.48l-3.75 3.75-1.48-1.48L4.52 8 .77 4.25l1.48-1.48L6 6.52l3.75-3.75 1.48 1.48z"/></svg>
+    </button>
+    You can't perform that action at this time.
+  </div>
+
+
+    <script crossorigin="anonymous" src="https://assets-cdn.github.com/assets/compat-e42a8bf9c380758734e39851db04de7cbeeb2f3860efbd481c96ac12c25a6ecb.js"></script>
+    <script crossorigin="anonymous" src="https://assets-cdn.github.com/assets/frameworks-f6afcaeac971138fed77bef35a12efac982cf10f6d34190912b7307946f14c8b.js"></script>
+    
+    <script async="async" crossorigin="anonymous" src="https://assets-cdn.github.com/assets/github-0bf824ad9b5c44a4ba98c8d86ede76a76d1bf24675f586cb61210f717b420cbe.js"></script>
+    
+    
+    
+    
+  <div class="js-stale-session-flash stale-session-flash flash flash-warn flash-banner d-none">
+    <svg aria-hidden="true" class="octicon octicon-alert" height="16" version="1.1" viewBox="0 0 16 16" width="16"><path fill-rule="evenodd" d="M8.865 1.52c-.18-.31-.51-.5-.87-.5s-.69.19-.87.5L.275 13.5c-.18.31-.18.69 0 1 .19.31.52.5.87.5h13.7c.36 0 .69-.19.86-.5.17-.31.18-.69.01-1L8.865 1.52zM8.995 13h-2v-2h2v2zm0-3h-2V6h2v4z"/></svg>
+    <span class="signed-in-tab-flash">You signed in with another tab or window. <a href="">Reload</a> to refresh your session.</span>
+    <span class="signed-out-tab-flash">You signed out in another tab or window. <a href="">Reload</a> to refresh your session.</span>
+  </div>
+  <div class="facebox" id="facebox" style="display:none;">
+  <div class="facebox-popup">
+    <div class="facebox-content" role="dialog" aria-labelledby="facebox-header" aria-describedby="facebox-description">
+    </div>
+    <button type="button" class="facebox-close js-facebox-close" aria-label="Close modal">
+      <svg aria-hidden="true" class="octicon octicon-x" height="16" version="1.1" viewBox="0 0 12 16" width="12"><path fill-rule="evenodd" d="M7.48 8l3.75 3.75-1.48 1.48L6 9.48l-3.75 3.75-1.48-1.48L4.52 8 .77 4.25l1.48-1.48L6 6.52l3.75-3.75 1.48 1.48z"/></svg>
+    </button>
+  </div>
+</div>
+
+
+  </body>
+</html>
